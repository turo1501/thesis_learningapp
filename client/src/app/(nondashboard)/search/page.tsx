--- conflicted
+++ resolved
@@ -62,7 +62,6 @@
   };
 
   const handleEnrollNow = (courseId: string) => {
-<<<<<<< HEAD
     console.log("Enrolling in course with ID:", courseId);
     // Add the course ID to localStorage as a fallback
     if (typeof window !== 'undefined') {
@@ -70,19 +69,7 @@
     }
     // Navigate to checkout with course ID
     router.push(`/checkout?step=1&id=${courseId}`, { scroll: false });
-=======
-    // Wait for authentication state to be loaded
-    if (!isLoaded) return;
 
-    // Force step=2 for authenticated users, otherwise step=1
-    const step = isSignedIn ? "2" : "1";
-    
-    // Always set showSignUp to false for consistent behavior
-    router.push(`/checkout?step=${step}&id=${courseId}&showSignUp=false`, {
-
-      scroll: false,
-    });
->>>>>>> ea0d5fc2
   };
 
   return (
