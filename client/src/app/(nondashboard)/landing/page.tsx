"use client";

<<<<<<< HEAD
import React, { useEffect } from "react";
=======
import React, { useEffect, useState } from "react";
>>>>>>> cea664ff
import { motion } from "framer-motion";
import Link from "next/link";
import Image from "next/image";
import { useCarousel } from "@/hooks/useCarousel";
import { Skeleton } from "@/components/ui/skeleton";
import { useGetCoursesQuery } from "@/state/api/courseApi";
import { useRouter } from "next/navigation";
import CourseCardSearch from "@/components/CourseCardSearch";
import { useUser } from "@clerk/nextjs";

<<<<<<< HEAD
// Định nghĩa kiểu dữ liệu cho API response
interface CoursesResponse {
  data?: Course[];
  success?: boolean;
  [key: string]: any;
=======
// Define the Course interface structure expected by CourseCardSearch
interface Course {
  courseId: string;
  title: string;
  description: string;
  teacherId: string;
  teacherName: string;
  category: string;
  level: "Beginner" | "Intermediate" | "Advanced";
  status: "Draft" | "Published";
  sections: any[];
  price?: number;
  image?: string;
  enrollments?: Array<{ userId: string }>;
>>>>>>> cea664ff
}

const LoadingSkeleton = () => {
  return (
    <div className="landing-skeleton">
      <div className="landing-skeleton__hero">
        <div className="landing-skeleton__hero-content">
          <Skeleton className="landing-skeleton__title" />
          <Skeleton className="landing-skeleton__subtitle" />
          <Skeleton className="landing-skeleton__subtitle-secondary" />
          <Skeleton className="landing-skeleton__button" />
        </div>
        <Skeleton className="landing-skeleton__hero-image" />
      </div>

      <div className="landing-skeleton__featured">
        <Skeleton className="landing-skeleton__featured-title" />
        <Skeleton className="landing-skeleton__featured-description" />

        <div className="landing-skeleton__tags">
          {[1, 2, 3, 4, 5].map((_, index) => (
            <Skeleton key={index} className="landing-skeleton__tag" />
          ))}
        </div>

        <div className="landing-skeleton__courses">
          {[1, 2, 3, 4].map((_, index) => (
            <Skeleton key={index} className="landing-skeleton__course-card" />
          ))}
        </div>
      </div>
    </div>
  );
};

const Landing = () => {
  const router = useRouter();
  const currentImage = useCarousel({ totalImages: 3 });
  const { data: apiCourses, isLoading, isError } = useGetCoursesQuery({});
  const [courses, setCourses] = useState<Course[]>([]);

  useEffect(() => {
    if (apiCourses) {
      // Transform the API courses to match the global Course interface
      const transformedCourses: Course[] = apiCourses.map(course => ({
        courseId: course.id,
        title: course.title,
        description: course.description,
        teacherId: course.teacherId,
        teacherName: course.teacherId, // Using teacherId as teacherName temporarily
        category: course.subject,
        level: course.level as "Beginner" | "Intermediate" | "Advanced",
        status: course.status as "Draft" | "Published",
        sections: [],
        price: 0, // Default price
        image: course.imageUrl,
        enrollments: []
      }));
      
      setCourses(transformedCourses);
    }
  }, [apiCourses]);

  const handleCourseClick = (courseId: string) => {
    router.push(`/search?id=${courseId}`, {
      scroll: false,
    });
  };

  // Kiểm tra dữ liệu khóa học từ API
  useEffect(() => {
    if (courses) {
      console.log("Courses data:", courses);
    }
  }, [courses]);

  // Đảm bảo chúng ta có mảng khóa học để hiển thị
  const coursesToShow = React.useMemo(() => {
    // Kiểm tra xem courses có phải là mảng không
    if (courses && Array.isArray(courses)) {
      return courses.slice(0, 4) as Course[]; // Nếu là mảng, lấy 4 phần tử đầu tiên
    } else if (courses && 'data' in courses && Array.isArray((courses as CoursesResponse).data)) {
      return (courses as CoursesResponse).data?.slice(0, 4) || []; // Nếu courses có thuộc tính data là mảng
    } else {
      return [] as Course[]; // Trả về mảng rỗng nếu không có dữ liệu hợp lệ
    }
  }, [courses]);

  if (isLoading) return <LoadingSkeleton />;

  if (isError) {
    return (
      <div className="landing__error">
        <h2>Không thể tải khóa học</h2>
        <p>Đã xảy ra lỗi khi tải dữ liệu khóa học. Vui lòng thử lại sau.</p>
      </div>
    );
  }

  return (
    <motion.div
      initial={{ opacity: 0 }}
      animate={{ opacity: 1 }}
      transition={{ duration: 0.5 }}
      className="landing"
    >
      <motion.div
        initial={{ y: 20, opacity: 0 }}
        animate={{ y: 0, opacity: 1 }}
        transition={{ duration: 0.5 }}
        className="landing__hero"
      >
        <div className="landing__hero-content">
          <h1 className="landing__title">Courses</h1>
          <p className="landing__description">
            This is the list of the courses you can enroll in.
            <br />
            Courses when you need them and want them.
          </p>
          <div className="landing__cta">
            <Link href="/search" scroll={false}>
              <div className="landing__cta-button">Search for Courses</div>
            </Link>
          </div>
        </div>
        <div className="landing__hero-images">
          {["/hero1.jpg", "/hero2.jpg", "/hero3.jpg"].map((src, index) => (
            <Image
              key={src}
              src={src}
              alt={`Hero Banner ${index + 1}`}
              fill
              priority={index === currentImage}
              sizes="(max-width: 768px) 100vw, (max-width: 1200px) 50vw, 33vw"
              className={`landing__hero-image ${
                index === currentImage ? "landing__hero-image--active" : ""
              }`}
            />
          ))}
        </div>
      </motion.div>
      <motion.div
        initial={{ y: 20, opacity: 0 }}
        whileInView={{ y: 0, opacity: 1 }}
        transition={{ duration: 0.5 }}
        viewport={{ amount: 0.3, once: true }}
        className="landing__featured"
      >
        <h2 className="landing__featured-title">Featured Courses</h2>
        <p className="landing__featured-description">
          From beginner to advanced, in all industries, we have the right
          courses just for you and preparing your entire journey for learning
          and making the most.
        </p>

        <div className="landing__tags">
          {[
            "web development",
            "enterprise IT",
            "react nextjs",
            "javascript",
            "backend development",
          ].map((tag, index) => (
            <span key={index} className="landing__tag">
              {tag}
            </span>
          ))}
        </div>

        <div className="landing__courses">
<<<<<<< HEAD
          {coursesToShow.length > 0 ? (
            coursesToShow.map((course) => (
=======
          {courses.length > 0 &&
            courses.slice(0, 4).map((course, index) => (
>>>>>>> cea664ff
              <motion.div
                key={course.courseId || Math.random().toString()}
                initial={{ y: 50, opacity: 0 }}
                whileInView={{ y: 0, opacity: 1 }}
                transition={{ duration: 0.5, delay: 0.2 }}
                viewport={{ amount: 0.4 }}
              >
                <CourseCardSearch
                  course={course}
                  onClick={() => handleCourseClick(course.courseId)}
                />
              </motion.div>
            ))
          ) : (
            <p className="landing__no-courses">Không có khóa học nào được tìm thấy.</p>
          )}
        </div>
      </motion.div>
    </motion.div>
  );
};

export default Landing;<|MERGE_RESOLUTION|>--- conflicted
+++ resolved
@@ -1,10 +1,7 @@
 "use client";
 
-<<<<<<< HEAD
 import React, { useEffect } from "react";
-=======
-import React, { useEffect, useState } from "react";
->>>>>>> cea664ff
+
 import { motion } from "framer-motion";
 import Link from "next/link";
 import Image from "next/image";
@@ -15,28 +12,12 @@
 import CourseCardSearch from "@/components/CourseCardSearch";
 import { useUser } from "@clerk/nextjs";
 
-<<<<<<< HEAD
 // Định nghĩa kiểu dữ liệu cho API response
 interface CoursesResponse {
   data?: Course[];
   success?: boolean;
   [key: string]: any;
-=======
-// Define the Course interface structure expected by CourseCardSearch
-interface Course {
-  courseId: string;
-  title: string;
-  description: string;
-  teacherId: string;
-  teacherName: string;
-  category: string;
-  level: "Beginner" | "Intermediate" | "Advanced";
-  status: "Draft" | "Published";
-  sections: any[];
-  price?: number;
-  image?: string;
-  enrollments?: Array<{ userId: string }>;
->>>>>>> cea664ff
+
 }
 
 const LoadingSkeleton = () => {
@@ -207,13 +188,9 @@
         </div>
 
         <div className="landing__courses">
-<<<<<<< HEAD
           {coursesToShow.length > 0 ? (
             coursesToShow.map((course) => (
-=======
-          {courses.length > 0 &&
-            courses.slice(0, 4).map((course, index) => (
->>>>>>> cea664ff
+
               <motion.div
                 key={course.courseId || Math.random().toString()}
                 initial={{ y: 50, opacity: 0 }}
