"use client";

import React, { useState } from "react";
import Header from "@/components/Header";
import { Button } from "@/components/ui/button";
import { Card, CardContent } from "@/components/ui/card";
import { Badge } from "@/components/ui/badge";
import {
  Table,
  TableBody,
  TableCell,
  TableHead,
  TableHeader,
  TableRow,
} from "@/components/ui/table";
import {
  DropdownMenu,
  DropdownMenuContent,
  DropdownMenuItem,
  DropdownMenuLabel,
  DropdownMenuSeparator,
  DropdownMenuTrigger,
} from "@/components/ui/dropdown-menu";
import { Input } from "@/components/ui/input";
import {
  Card,
  CardContent,
  CardDescription,
  CardFooter,
  CardHeader,
  CardTitle,
} from "@/components/ui/card";
import { Button } from "@/components/ui/button";
import { Input } from "@/components/ui/input";
import { Tabs, TabsContent, TabsList, TabsTrigger } from "@/components/ui/tabs";
import {
  Search,
  Plus,
  Edit,
  Trash2,
  MoreHorizontal,
  Eye,
  CheckCircle,
  Clock,
  XCircle,
  AlertCircle,
  BookOpen,
  Users,
  BarChart2,
  FileText,
  Filter,
  ChevronRight,
  Star,
  DollarSign,
} from "lucide-react";
import { Avatar, AvatarFallback, AvatarImage } from "@/components/ui/avatar";
>>>>>>> main
import {
  Select,
  SelectContent,
  SelectItem,
  SelectTrigger,
  SelectValue,
} from "@/components/ui/select";
import {
  Pagination,
  PaginationContent,
  PaginationEllipsis,
  PaginationItem,
  PaginationLink,
  PaginationNext,
  PaginationPrevious,
} from "@/components/ui/pagination";

import {
  Dialog,
  DialogContent,
  DialogDescription,
  DialogFooter,
  DialogHeader,
  DialogTitle,
} from "@/components/ui/dialog";
import {
  AlertDialog,
  AlertDialogAction,
  AlertDialogCancel,
  AlertDialogContent,
  AlertDialogDescription,
  AlertDialogFooter,
  AlertDialogHeader,
  AlertDialogTitle,
} from "@/components/ui/alert-dialog";
import {
  BookOpen,
  Search,
  Filter,
  MoreVertical,
  Eye,
  Edit,
  Trash2,
  CheckCircle,
  AlertCircle,
  Download,
} from "lucide-react";
import { useGetCoursesQuery, useDeleteCourseMutation } from "@/state/api";
import { useRouter } from "next/navigation";
import { toast } from "sonner";
import Image from "next/image";
import Link from "next/link";
import Loading from "@/components/Loading";

// Thêm interface để phù hợp với API response format
interface CourseDataResponse {
  data?: Course[];
  success?: boolean;
  [key: string]: any;
}

/**
 * AdminCoursesPage component
 * 
 * Quản lý hiển thị và quản lý danh sách khóa học cho admin
 */
const AdminCoursesPage = () => {
  const [searchQuery, setSearchQuery] = useState("");
  const [categoryFilter, setCategoryFilter] = useState("all");
  const [statusFilter, setStatusFilter] = useState("all");
  const [currentPage, setCurrentPage] = useState(1);
  const [deleteDialogOpen, setDeleteDialogOpen] = useState(false);
  const [courseToDelete, setCourseToDelete] = useState<string | null>(null);
  const [viewDialogOpen, setViewDialogOpen] = useState(false);
  const [selectedCourse, setSelectedCourse] = useState<Course | null>(null);

  const router = useRouter();
  const { data: coursesData = [], isLoading, isError } = useGetCoursesQuery({ category: "" });
  const [deleteCourse] = useDeleteCourseMutation();

  // Debug data structure
  React.useEffect(() => {
    if (coursesData) {
      console.log("Courses data from API:", coursesData);
    }
  }, [coursesData]);

  // Ensure courses array is properly extracted from API response
  const courses = React.useMemo(() => {
    if (coursesData && Array.isArray(coursesData)) {
      return coursesData as Course[];
    } else if (coursesData && typeof coursesData === 'object' && 'data' in coursesData) {
      return (coursesData as CourseDataResponse).data || [];
    } else {
      return [] as Course[];
    }
  }, [coursesData]);

  // Filter courses based on search query, category and status
  const filteredCourses = React.useMemo(() => {
    return courses.filter((course) => {
      const matchesSearch =
        searchQuery === "" ||
        course.title.toLowerCase().includes(searchQuery.toLowerCase()) ||
        course.teacherName.toLowerCase().includes(searchQuery.toLowerCase());

      const matchesCategory =
        categoryFilter === "all" || course.category === categoryFilter;

      const matchesStatus =
        statusFilter === "all" ||
        (statusFilter === "published" && course.status === "Published") ||
        (statusFilter === "draft" && course.status === "Draft");

      return matchesSearch && matchesCategory && matchesStatus;
    });
  }, [courses, searchQuery, categoryFilter, statusFilter]);

  // Pagination logic
  const coursesPerPage = 10;
  const totalPages = Math.ceil(filteredCourses.length / coursesPerPage);
  const paginatedCourses = React.useMemo(() => {
    return filteredCourses.slice(
      (currentPage - 1) * coursesPerPage,
      currentPage * coursesPerPage
    );
  }, [filteredCourses, currentPage, coursesPerPage]);

  // Get unique categories for filter dropdown
  const categories = React.useMemo(() => {
    return [...new Set(courses.map((course) => course.category))];
  }, [courses]);

  // Format price from cents to dollars
  const formatPrice = (price: number | undefined) => {
    if (!price) return "Free";
    return `$${(price / 100).toFixed(2)}`;
  };

  const handleDeleteClick = (courseId: string) => {
    setCourseToDelete(courseId);
    setDeleteDialogOpen(true);
  };

  const handleConfirmDelete = async () => {
    if (!courseToDelete) return;

    try {
      await deleteCourse(courseToDelete).unwrap();
      toast.success("Course deleted successfully");
    } catch (error) {
      toast.error("Failed to delete course");
      console.error("Delete error:", error);
    } finally {
      setDeleteDialogOpen(false);
      setCourseToDelete(null);
    }
  };

  const handleViewCourse = (course: Course) => {
    setSelectedCourse(course);
    setViewDialogOpen(true);
  };

  const handleEditCourse = (courseId: string) => {
    router.push(`/admin/courses/edit/${courseId}`);
  };

<<<<<<< HEAD
  // Render different UI based on loading/error states
  const renderContent = () => {
    if (isLoading) {
      return (
        <div className="admin-courses">
          <Header
            title="Course Management"
            subtitle="View, edit and manage all platform courses"
          />
          <div className="mt-6">
            <Loading />
          </div>
        </div>
      );
    }
=======
  return (
    <div className="admin-courses pb-8">
      <Header
        title="Course Management"
        subtitle="View, edit and manage all platform courses"
        rightElement={
          <Button className="bg-blue-600 hover:bg-blue-700 text-white">
            <Download className="mr-2 h-4 w-4" />
            Export Courses
  DialogTrigger,
} from "@/components/ui/dialog";

// Define types
interface Instructor {
  id: string;
  name: string;
  avatar: string;
  email: string;
}

interface Course {
  id: string;
  title: string;
  description: string;
  coverImage: string;
  category: string;
  status: "published" | "draft" | "archived" | "pending_review";
  instructor: Instructor;
  price: number;
  discountPrice?: number;
  rating: number;
  totalRatings: number;
  totalStudents: number;
  totalLessons: number;
  duration: string; // Format: "10h 30m"
  lastUpdated: string; // ISO date string
  featured: boolean;
}

// Sample data
const sampleCourses: Course[] = [
  {
    id: "course_1",
    title: "Complete JavaScript from Zero to Expert",
    description: "Master JavaScript with the most comprehensive course on the market. Projects included!",
    coverImage: "/images/courses/javascript-course.jpg",
    category: "Programming",
    status: "published",
    instructor: {
      id: "inst_1",
      name: "Sarah Smith",
      avatar: "/avatars/sarah.jpg",
      email: "sarah.smith@example.com",
    },
    price: 129.99,
    discountPrice: 89.99,
    rating: 4.8,
    totalRatings: 2345,
    totalStudents: 15642,
    totalLessons: 158,
    duration: "24h 30m",
    lastUpdated: "2025-02-15T14:30:00Z",
    featured: true,
  },
  {
    id: "course_2",
    title: "React - The Complete Guide",
    description: "Dive into React development and learn how to build powerful, reactive applications",
    coverImage: "/images/courses/react-course.jpg",
    category: "Programming",
    status: "published",
    instructor: {
      id: "inst_2",
      name: "Michael Brown",
      avatar: "/avatars/michael.jpg",
      email: "michael.brown@example.com",
    },
    price: 149.99,
    discountPrice: 99.99,
    rating: 4.9,
    totalRatings: 3217,
    totalStudents: 18934,
    totalLessons: 182,
    duration: "32h 45m",
    lastUpdated: "2025-03-01T09:15:00Z",
    featured: true,
  },
  {
    id: "course_3",
    title: "Python for Data Science and Machine Learning",
    description: "Learn how to use Python for data analysis, visualization, and machine learning",
    coverImage: "/images/courses/python-course.jpg",
    category: "Data Science",
    status: "published",
    instructor: {
      id: "inst_3",
      name: "Emily Davis",
      avatar: "/avatars/emily.jpg",
      email: "emily.davis@example.com",
    },
    price: 179.99,
    discountPrice: 119.99,
    rating: 4.7,
    totalRatings: 1852,
    totalStudents: 12431,
    totalLessons: 145,
    duration: "28h 15m",
    lastUpdated: "2025-02-25T11:45:00Z",
    featured: false,
  },
  {
    id: "course_4",
    title: "Modern Web Design: HTML, CSS, and UI/UX",
    description: "Create stunning, responsive websites with modern HTML, CSS, and design principles",
    coverImage: "/images/courses/web-design-course.jpg",
    category: "Web Design",
    status: "draft",
    instructor: {
      id: "inst_4",
      name: "David Kim",
      avatar: "/avatars/david.jpg",
      email: "david.kim@example.com",
    },
    price: 119.99,
    rating: 0,
    totalRatings: 0,
    totalStudents: 0,
    totalLessons: 102,
    duration: "18h 20m",
    lastUpdated: "2025-03-10T15:20:00Z",
    featured: false,
  },
  {
    id: "course_5",
    title: "Advanced Node.js: Building Scalable Applications",
    description: "Learn how to build high-performance, scalable backend systems with Node.js",
    coverImage: "/images/courses/nodejs-course.jpg",
    category: "Programming",
    status: "pending_review",
    instructor: {
      id: "inst_2",
      name: "Michael Brown",
      avatar: "/avatars/michael.jpg",
      email: "michael.brown@example.com",
    },
    price: 159.99,
    rating: 0,
    totalRatings: 0,
    totalStudents: 0,
    totalLessons: 132,
    duration: "22h 45m",
    lastUpdated: "2025-03-12T10:30:00Z",
    featured: false,
  },
  {
    id: "course_6",
    title: "AWS Certified Solutions Architect",
    description: "Prepare for the AWS Solutions Architect certification with hands-on exercises",
    coverImage: "/images/courses/aws-course.jpg",
    category: "Cloud Computing",
    status: "published",
    instructor: {
      id: "inst_5",
      name: "James Wilson",
      avatar: "/avatars/james.jpg",
      email: "james.wilson@example.com",
    },
    price: 199.99,
    discountPrice: 149.99,
    rating: 4.9,
    totalRatings: 974,
    totalStudents: 8215,
    totalLessons: 165,
    duration: "30h 15m",
    lastUpdated: "2025-03-05T13:10:00Z",
    featured: true,
  },
  {
    id: "course_7",
    title: "Flutter & Dart: Build iOS and Android Apps",
    description: "Create beautiful native mobile apps for both platforms from a single codebase",
    coverImage: "/images/courses/flutter-course.jpg",
    category: "Mobile Development",
    status: "archived",
    instructor: {
      id: "inst_1",
      name: "Sarah Smith",
      avatar: "/avatars/sarah.jpg",
      email: "sarah.smith@example.com",
    },
    price: 139.99,
    rating: 4.6,
    totalRatings: 1245,
    totalStudents: 9764,
    totalLessons: 128,
    duration: "26h 30m",
    lastUpdated: "2024-11-20T09:45:00Z",
    featured: false,
  },
];

const CoursesManagement = () => {
  const [courses, setCourses] = useState<Course[]>(sampleCourses);
  const [searchTerm, setSearchTerm] = useState("");
  const [statusFilter, setStatusFilter] = useState("all");
  const [categoryFilter, setCategoryFilter] = useState("all");
  const [instructorFilter, setInstructorFilter] = useState("all");
  const [selectedCourse, setSelectedCourse] = useState<Course | null>(null);
  
  // Get unique categories and instructors for filters
  const categories = [...new Set(courses.map(course => course.category))];
  const instructors = [...new Set(courses.map(course => course.instructor.name))];
  
  // Filter courses based on filters and search
  const filteredCourses = courses.filter(course => {
    const matchesSearch = 
      course.title.toLowerCase().includes(searchTerm.toLowerCase()) ||
      course.description.toLowerCase().includes(searchTerm.toLowerCase());
    
    const matchesStatus = statusFilter === "all" || course.status === statusFilter;
    const matchesCategory = categoryFilter === "all" || course.category === categoryFilter;
    const matchesInstructor = instructorFilter === "all" || course.instructor.name === instructorFilter;
    
    return matchesSearch && matchesStatus && matchesCategory && matchesInstructor;
  });
  
  // Function to approve a pending course
  const handleApproveCourse = (courseId: string) => {
    setCourses(prevCourses => 
      prevCourses.map(course => 
        course.id === courseId 
          ? { ...course, status: "published" } 
          : course
      )
    );
    toast.success("Course has been published");
  };
  
  // Function to reject a pending course
  const handleRejectCourse = (courseId: string) => {
    setCourses(prevCourses => 
      prevCourses.map(course => 
        course.id === courseId 
          ? { ...course, status: "draft" } 
          : course
      )
    );
    toast.success("Course has been returned to draft status");
  };
  
  // Function to archive a course
  const handleArchiveCourse = (courseId: string) => {
    setCourses(prevCourses => 
      prevCourses.map(course => 
        course.id === courseId 
          ? { ...course, status: "archived" } 
          : course
      )
    );
    toast.success("Course has been archived");
  };
  
  // Function to restore an archived course
  const handleRestoreCourse = (courseId: string) => {
    setCourses(prevCourses => 
      prevCourses.map(course => 
        course.id === courseId 
          ? { ...course, status: "published" } 
          : course
      )
    );
    toast.success("Course has been restored and published");
  };
  
  // Function to toggle featured status
  const handleToggleFeatured = (courseId: string) => {
    setCourses(prevCourses => 
      prevCourses.map(course => 
        course.id === courseId 
          ? { ...course, featured: !course.featured } 
          : course
      )
    );
    
    const course = courses.find(c => c.id === courseId);
    const featuredAction = course?.featured ? "removed from" : "added to";
    toast.success(`Course ${featuredAction} featured courses`);
  };
  
  // Function to delete a course
  const handleDeleteCourse = (courseId: string) => {
    setCourses(prevCourses => prevCourses.filter(course => course.id !== courseId));
    toast.success("Course has been deleted");
  };
  
  // Helper function to format price
  const formatPrice = (price: number, discountPrice?: number) => {
    if (discountPrice) {
      return (
        <div className="flex items-center gap-2">
          <span className="text-primary-500 font-semibold">${discountPrice.toFixed(2)}</span>
          <span className="text-gray-400 text-sm line-through">${price.toFixed(2)}</span>
        </div>
      );
    }
    return <span className="text-primary-500 font-semibold">${price.toFixed(2)}</span>;
  };
  
  // Helper function to get status badge
  const getStatusBadge = (status: string) => {
    switch (status) {
      case "published":
        return <Badge className="bg-green-600">Published</Badge>;
      case "draft":
        return <Badge className="bg-gray-500">Draft</Badge>;
      case "archived":
        return <Badge className="bg-red-600">Archived</Badge>;
      case "pending_review":
        return <Badge className="bg-amber-500">Pending Review</Badge>;
      default:
        return <Badge>Unknown</Badge>;
    }
  };
  
  return (
    <div className="space-y-6">
      <Header 
        title="Courses Management" 
        subtitle="Manage, approve, and analyze courses"
        rightElement={
          <Button className="bg-primary-700 hover:bg-primary-600">
            <Plus className="mr-2 h-4 w-4" />
            Add New Course
          </Button>
        }
      />
>>>>>>> cea664ff

    if (isError) {
      return (
        <div className="admin-courses">
          <Header
            title="Course Management"
            subtitle="View, edit and manage all platform courses"
          />
          <Card className="p-8 text-center text-red-400 bg-red-900/20 border border-red-900/50 mt-6">
            <AlertCircle className="h-10 w-10 mx-auto mb-4 text-red-400" />
            <h3 className="text-xl font-semibold mb-2">Error Loading Courses</h3>
            <p>There was an error loading course data. Please try again later or contact support.</p>
            <Button 
              onClick={() => window.location.reload()} 
              className="mt-4 bg-red-600 hover:bg-red-700"
            >
              Retry
            </Button>
          </Card>
        </div>
      );
    }

    return (
      <div className="admin-courses pb-8">
        <Header
          title="Course Management"
          subtitle="View, edit and manage all platform courses"
          rightElement={
            <Button className="bg-blue-600 hover:bg-blue-700 text-white">
              <Download className="mr-2 h-4 w-4" />
              Export Courses
            </Button>
          }
        />

        {/* Filters Section */}
        <div className="mt-6 mb-6">
          <Card className="bg-slate-800 border-slate-700">
            <CardContent className="p-4">
              <div className="flex flex-col md:flex-row gap-4 items-end">
                <div className="flex-1">
                  <div className="relative">
                    <Search className="absolute left-2.5 top-2.5 h-4 w-4 text-slate-500" />
                    <Input
                      placeholder="Search courses or teachers..."
                      className="pl-8 bg-slate-900 border-slate-700"
                      value={searchQuery}
                      onChange={(e) => setSearchQuery(e.target.value)}
                    />
                  </div>
                </div>

                <div className="w-full md:w-auto flex flex-col sm:flex-row gap-4">
                  <div className="w-full sm:w-48">
                    <Select
                      value={categoryFilter}
                      onValueChange={setCategoryFilter}
                    >
                      <SelectTrigger className="bg-slate-900 border-slate-700">
                        <div className="flex items-center">
                          <Filter className="mr-2 h-4 w-4 text-slate-500" />
                          <SelectValue placeholder="Category" />
                        </div>
                      </SelectTrigger>
                      <SelectContent>
                        <SelectItem value="all">All Categories</SelectItem>
                        {categories.map((category) => (
                          <SelectItem key={category} value={category}>
                            {category}
                          </SelectItem>
                        ))}
                      </SelectContent>
                    </Select>
                  </div>

                  <div className="w-full sm:w-48">
                    <Select value={statusFilter} onValueChange={setStatusFilter}>
                      <SelectTrigger className="bg-slate-900 border-slate-700">
                        <div className="flex items-center">
                          <Filter className="mr-2 h-4 w-4 text-slate-500" />
                          <SelectValue placeholder="Status" />
                        </div>
                      </SelectTrigger>
                      <SelectContent>
                        <SelectItem value="all">All Statuses</SelectItem>
                        <SelectItem value="published">Published</SelectItem>
                        <SelectItem value="draft">Draft</SelectItem>
                      </SelectContent>
                    </Select>
                  </div>
                </div>
              </div>
            </CardContent>
          </Card>
        </div>

        {/* Courses Table */}
        <Card className="bg-slate-800 border-slate-700">
          <div className="rounded-md overflow-x-auto">
            {paginatedCourses.length > 0 ? (
              <Table>
                <TableHeader>
                  <TableRow className="border-slate-700 hover:bg-transparent">
                    <TableHead className="text-slate-400 font-medium">Course</TableHead>
                    <TableHead className="text-slate-400 font-medium">Teacher</TableHead>
                    <TableHead className="text-slate-400 font-medium">Category</TableHead>
                    <TableHead className="text-slate-400 font-medium">Price</TableHead>
                    <TableHead className="text-slate-400 font-medium">Status</TableHead>
                    <TableHead className="text-slate-400 font-medium">Enrollments</TableHead>
                    <TableHead className="text-slate-400 font-medium w-[100px]">Actions</TableHead>
                  </TableRow>
                </TableHeader>
                <TableBody>
                  {paginatedCourses.map((course) => (
                    <TableRow key={course.courseId} className="border-slate-700">
                      <TableCell className="font-medium">
                        <div className="flex items-center space-x-3">
                          <div className="h-12 w-12 rounded-md overflow-hidden flex-shrink-0 bg-slate-700">
                            {course.image ? (
                              <Image
                                src={course.image}
                                alt={course.title}
                                width={48}
                                height={48}
                                className="h-full w-full object-cover"
                              />
                            ) : (
                              <div className="h-full w-full flex items-center justify-center bg-slate-700 text-slate-400">
                                <BookOpen size={20} />
                              </div>
                            )}
                          </div>
                          <div>
                            <div className="font-medium truncate max-w-[200px]">
                              {course.title}
                            </div>
                            <div className="text-xs text-slate-400 truncate max-w-[200px]">
                              {course.sections?.length || 0} sections
                            </div>
                          </div>
                        </div>
                      </TableCell>
                      <TableCell>{course.teacherName}</TableCell>
                      <TableCell>
                        <Badge variant="outline" className="bg-slate-700 text-slate-200">
                          {course.category}
                        </Badge>
                      </TableCell>
                      <TableCell>{formatPrice(course.price)}</TableCell>
                      <TableCell>
                        <Badge
                          className={
                            course.status === "Published"
                              ? "bg-green-500/20 text-green-500 hover:bg-green-500/30"
                              : "bg-yellow-500/20 text-yellow-500 hover:bg-yellow-500/30"
                          }
                        >
                          {course.status === "Published" ? (
                            <CheckCircle className="h-3 w-3 mr-1" />
                          ) : (
                            <AlertCircle className="h-3 w-3 mr-1" />
                          )}
                          {course.status}
                        </Badge>
                      </TableCell>
                      <TableCell>
                        <Badge
                          className={
                            course.level === "Beginner"
                              ? "bg-blue-500/20 text-blue-500"
                              : course.level === "Intermediate"
                              ? "bg-yellow-500/20 text-yellow-500"
                              : "bg-red-500/20 text-red-500"
                          }
                        >
                          {course.level}
                        </Badge>
                      </TableCell>
                      <TableCell className="text-right">
                        <DropdownMenu>
                          <DropdownMenuTrigger asChild>
                            <Button
                              variant="ghost"
                              className="h-8 w-8 p-0"
                            >
                              <span className="sr-only">Open menu</span>
                              <MoreVertical className="h-4 w-4" />
                            </Button>
                          </DropdownMenuTrigger>
                          <DropdownMenuContent align="end" className="bg-slate-900 border-slate-700">
                            <DropdownMenuLabel>Actions</DropdownMenuLabel>
                            <DropdownMenuSeparator className="bg-slate-700" />
                            <DropdownMenuItem
                              className="cursor-pointer"
                              onClick={() => handleViewCourse(course)}
                            >
                              <Eye className="h-4 w-4 mr-2" />
                              View details
                            </DropdownMenuItem>
                            <DropdownMenuItem
                              className="cursor-pointer"
                              onClick={() => handleEditCourse(course.courseId)}
                            >
                              <Edit className="h-4 w-4 mr-2" />
                              Edit course
                            </DropdownMenuItem>
                            <DropdownMenuItem
                              className="cursor-pointer text-red-500 focus:text-red-500"
                              onClick={() => handleDeleteClick(course.courseId)}
                            >
                              <Trash2 className="h-4 w-4 mr-2" />
                              Delete course
                            </DropdownMenuItem>
                          </DropdownMenuContent>
                        </DropdownMenu>
                      </TableCell>
                    </TableRow>
                  ))}
                </TableBody>
              </Table>
            ) : (
              <div className="text-center p-8 bg-slate-800 rounded-md border border-slate-700">
                <BookOpen className="h-10 w-10 text-slate-400 mx-auto mb-4" />
                <h3 className="text-lg font-medium mb-2">No courses found</h3>
                <p className="text-slate-400 mb-4">
                  {courses.length === 0 ? 
                    "No courses have been created yet." : 
                    "No courses match your search criteria. Try adjusting your filters."}
                </p>
                <Button 
                  onClick={() => {
                    setSearchQuery("");
                    setCategoryFilter("all");
                    setStatusFilter("all");
                  }}
                  className="bg-blue-600 hover:bg-blue-700"
                >
                  Clear Filters
                </Button>
              </div>
            )}
          </div>
        </Card>

        {/* Pagination */}
        {filteredCourses.length > 0 && (
          <div className="mt-6 flex justify-center">
            <Pagination>
              <PaginationContent>
                <PaginationItem>
                  <PaginationPrevious
                    onClick={() => setCurrentPage((prev) => Math.max(prev - 1, 1))}
                    className={currentPage === 1 ? "pointer-events-none opacity-50" : ""}
                  />
                </PaginationItem>
                
                {Array.from({ length: totalPages }, (_, i) => i + 1).map((page) => {
                  // Show first 2 pages, current page, and last 2 pages
                  if (
                    page <= 2 ||
                    page > totalPages - 2 ||
                    (page >= currentPage - 1 && page <= currentPage + 1)
                  ) {
                    return (
                      <PaginationItem key={page}>
                        <PaginationLink
                          isActive={page === currentPage}
                          onClick={() => setCurrentPage(page)}
                          className={page === currentPage ? "bg-blue-600" : ""}
                        >
                          {page}
                        </PaginationLink>
                      </PaginationItem>
                    );
                  } else if (
                    page === 3 && currentPage > 4 ||
                    page === totalPages - 2 && currentPage < totalPages - 3
                  ) {
                    return (
                      <PaginationItem key={page}>
                        <PaginationEllipsis />
                      </PaginationItem>
                    );
                  } else {
                    return null;
                  }
                })}
                
                <PaginationItem>
                  <PaginationNext
                    onClick={() => setCurrentPage((prev) => Math.min(prev + 1, totalPages))}
                    className={currentPage === totalPages ? "pointer-events-none opacity-50" : ""}
                  />
                </PaginationItem>
              </PaginationContent>
            </Pagination>
          </div>
        )}

        {/* View Course Dialog */}
        <Dialog open={viewDialogOpen} onOpenChange={setViewDialogOpen}>
          <DialogContent className="bg-slate-800 border-slate-700 text-white max-w-3xl">
            <DialogHeader>
              <DialogTitle className="text-xl">Course Details</DialogTitle>
              <DialogDescription className="text-slate-400">
                View detailed information about this course
              </DialogDescription>
            </DialogHeader>
            
            {selectedCourse && (
              <div className="mt-4">
                <div className="mb-6 flex flex-col md:flex-row gap-6">
                  <div className="w-full md:w-1/3 h-40 md:h-auto rounded-md overflow-hidden bg-slate-700">
                    {selectedCourse.image ? (
                      <Image
                        src={selectedCourse.image}
                        alt={selectedCourse.title}
                        width={300}
                        height={200}
                        className="h-full w-full object-cover"
                      />
                    ) : (
                      <div className="h-full w-full flex items-center justify-center bg-slate-700 text-slate-400">
                        <BookOpen size={48} />
                      </div>
                    )}
                  </div>
                  
                  <div className="w-full md:w-2/3">
                    <h2 className="text-2xl font-bold">{selectedCourse.title}</h2>
                    
                    <div className="mt-2 flex flex-wrap gap-3">
                      <Badge className="bg-slate-700">{selectedCourse.category}</Badge>
                      <Badge
                        className={
                          selectedCourse.status === "Published"
                            ? "bg-green-500/20 text-green-500"
                            : "bg-yellow-500/20 text-yellow-500"
                        }
                      >
                        {selectedCourse.status}
                      </Badge>
                      <Badge
                        className={
                          selectedCourse.level === "Beginner"
                            ? "bg-blue-500/20 text-blue-500"
                            : selectedCourse.level === "Intermediate"
                            ? "bg-yellow-500/20 text-yellow-500"
                            : "bg-red-500/20 text-red-500"
                        }
                      >
                        {selectedCourse.level}
                      </Badge>
                      <Badge variant="outline">
                        {formatPrice(selectedCourse.price)}
                      </Badge>
                    </div>
                    
                    <div className="mt-4 text-slate-300">
                      <p>
                        {selectedCourse.description || "No description available."}
                      </p>
                    </div>
                    
                    <div className="mt-4 text-sm text-slate-400">
                      <p>Created by: {selectedCourse.teacherName}</p>
                      <p>
                        {selectedCourse.sections?.length || 0} sections with{" "}
                        {selectedCourse.sections?.reduce(
                          (acc, section) => acc + (section.chapters?.length || 0),
                          0
                        ) || 0}{" "}
                        chapters
                      </p>
                    </div>
                  </div>
                </div>
                
                <div className="mt-2">
                  <h3 className="text-lg font-semibold mb-2">Course Content</h3>
                  <div className="bg-slate-900 rounded-md divide-y divide-slate-700">
                    {selectedCourse.sections?.length ? (
                      selectedCourse.sections.map((section, index) => (
                        <div key={section.sectionId} className="p-3">
                          <div className="font-medium">
                            {index + 1}. {section.sectionTitle}
                          </div>
                          <div className="text-sm text-slate-400 mt-1">
                            {section.chapters?.length || 0} chapters
                          </div>
                        </div>
                      ))
                    ) : (
                      <div className="p-4 text-center text-slate-400">
                        No content available for this course.
                      </div>
                    )}
                  </div>
                </div>
              </div>
            )}
            
            <DialogFooter className="mt-6">
              <Button
                variant="outline"
                onClick={() => setViewDialogOpen(false)}
                className="border-slate-600"
              >
                Close
              </Button>
              {selectedCourse && (
                <Button
                  onClick={() => {
                    setViewDialogOpen(false);
                    handleEditCourse(selectedCourse.courseId);
                  }}
                  className="bg-blue-600 hover:bg-blue-700"
                >
                  <Edit className="h-4 w-4 mr-2" />
                  Edit Course
                </Button>
              )}
            </DialogFooter>
          </DialogContent>
        </Dialog>

<<<<<<< HEAD
        {/* Delete Confirmation Dialog */}
        <AlertDialog open={deleteDialogOpen} onOpenChange={setDeleteDialogOpen}>
          <AlertDialogContent className="bg-slate-800 border-slate-700 text-white">
            <AlertDialogHeader>
              <AlertDialogTitle>Are you sure?</AlertDialogTitle>
              <AlertDialogDescription className="text-slate-400">
                This will permanently delete this course and all its content. This action cannot be undone.
              </AlertDialogDescription>
            </AlertDialogHeader>
            <AlertDialogFooter>
              <AlertDialogCancel className="bg-slate-700 hover:bg-slate-600">
                Cancel
              </AlertDialogCancel>
              <AlertDialogAction
                onClick={handleConfirmDelete}
                className="bg-red-600 hover:bg-red-700 text-white"
              >
                Delete
              </AlertDialogAction>
            </AlertDialogFooter>
          </AlertDialogContent>
        </AlertDialog>
      </div>
    );
  };

  return renderContent();
=======
      {/* Delete Confirmation Dialog */}
      <AlertDialog open={deleteDialogOpen} onOpenChange={setDeleteDialogOpen}>
        <AlertDialogContent className="bg-slate-800 border-slate-700 text-white">
          <AlertDialogHeader>
            <AlertDialogTitle>Are you sure?</AlertDialogTitle>
            <AlertDialogDescription className="text-slate-400">
              This will permanently delete this course and all its content. This action cannot be undone.
            </AlertDialogDescription>
          </AlertDialogHeader>
          <AlertDialogFooter>
            <AlertDialogCancel className="bg-slate-700 hover:bg-slate-600">
              Cancel
            </AlertDialogCancel>
            <AlertDialogAction
              onClick={handleConfirmDelete}
              className="bg-red-600 hover:bg-red-700 text-white"
            >
              Delete
            </AlertDialogAction>
          </AlertDialogFooter>
        </AlertDialogContent>
      </AlertDialog>

    </div>
  );
>>>>>>> cea664ff
};

export default AdminCoursesPage; 
<|MERGE_RESOLUTION|>--- conflicted
+++ resolved
@@ -23,39 +23,6 @@
 } from "@/components/ui/dropdown-menu";
 import { Input } from "@/components/ui/input";
 import {
-  Card,
-  CardContent,
-  CardDescription,
-  CardFooter,
-  CardHeader,
-  CardTitle,
-} from "@/components/ui/card";
-import { Button } from "@/components/ui/button";
-import { Input } from "@/components/ui/input";
-import { Tabs, TabsContent, TabsList, TabsTrigger } from "@/components/ui/tabs";
-import {
-  Search,
-  Plus,
-  Edit,
-  Trash2,
-  MoreHorizontal,
-  Eye,
-  CheckCircle,
-  Clock,
-  XCircle,
-  AlertCircle,
-  BookOpen,
-  Users,
-  BarChart2,
-  FileText,
-  Filter,
-  ChevronRight,
-  Star,
-  DollarSign,
-} from "lucide-react";
-import { Avatar, AvatarFallback, AvatarImage } from "@/components/ui/avatar";
->>>>>>> main
-import {
   Select,
   SelectContent,
   SelectItem,
@@ -71,7 +38,6 @@
   PaginationNext,
   PaginationPrevious,
 } from "@/components/ui/pagination";
-
 import {
   Dialog,
   DialogContent,
@@ -132,7 +98,7 @@
   const [selectedCourse, setSelectedCourse] = useState<Course | null>(null);
 
   const router = useRouter();
-  const { data: coursesData = [], isLoading, isError } = useGetCoursesQuery({ category: "" });
+  const { data: coursesData = [], isLoading, isError } = useGetCoursesQuery({});
   const [deleteCourse] = useDeleteCourseMutation();
 
   // Debug data structure
@@ -223,7 +189,6 @@
     router.push(`/admin/courses/edit/${courseId}`);
   };
 
-<<<<<<< HEAD
   // Render different UI based on loading/error states
   const renderContent = () => {
     if (isLoading) {
@@ -239,344 +204,6 @@
         </div>
       );
     }
-=======
-  return (
-    <div className="admin-courses pb-8">
-      <Header
-        title="Course Management"
-        subtitle="View, edit and manage all platform courses"
-        rightElement={
-          <Button className="bg-blue-600 hover:bg-blue-700 text-white">
-            <Download className="mr-2 h-4 w-4" />
-            Export Courses
-  DialogTrigger,
-} from "@/components/ui/dialog";
-
-// Define types
-interface Instructor {
-  id: string;
-  name: string;
-  avatar: string;
-  email: string;
-}
-
-interface Course {
-  id: string;
-  title: string;
-  description: string;
-  coverImage: string;
-  category: string;
-  status: "published" | "draft" | "archived" | "pending_review";
-  instructor: Instructor;
-  price: number;
-  discountPrice?: number;
-  rating: number;
-  totalRatings: number;
-  totalStudents: number;
-  totalLessons: number;
-  duration: string; // Format: "10h 30m"
-  lastUpdated: string; // ISO date string
-  featured: boolean;
-}
-
-// Sample data
-const sampleCourses: Course[] = [
-  {
-    id: "course_1",
-    title: "Complete JavaScript from Zero to Expert",
-    description: "Master JavaScript with the most comprehensive course on the market. Projects included!",
-    coverImage: "/images/courses/javascript-course.jpg",
-    category: "Programming",
-    status: "published",
-    instructor: {
-      id: "inst_1",
-      name: "Sarah Smith",
-      avatar: "/avatars/sarah.jpg",
-      email: "sarah.smith@example.com",
-    },
-    price: 129.99,
-    discountPrice: 89.99,
-    rating: 4.8,
-    totalRatings: 2345,
-    totalStudents: 15642,
-    totalLessons: 158,
-    duration: "24h 30m",
-    lastUpdated: "2025-02-15T14:30:00Z",
-    featured: true,
-  },
-  {
-    id: "course_2",
-    title: "React - The Complete Guide",
-    description: "Dive into React development and learn how to build powerful, reactive applications",
-    coverImage: "/images/courses/react-course.jpg",
-    category: "Programming",
-    status: "published",
-    instructor: {
-      id: "inst_2",
-      name: "Michael Brown",
-      avatar: "/avatars/michael.jpg",
-      email: "michael.brown@example.com",
-    },
-    price: 149.99,
-    discountPrice: 99.99,
-    rating: 4.9,
-    totalRatings: 3217,
-    totalStudents: 18934,
-    totalLessons: 182,
-    duration: "32h 45m",
-    lastUpdated: "2025-03-01T09:15:00Z",
-    featured: true,
-  },
-  {
-    id: "course_3",
-    title: "Python for Data Science and Machine Learning",
-    description: "Learn how to use Python for data analysis, visualization, and machine learning",
-    coverImage: "/images/courses/python-course.jpg",
-    category: "Data Science",
-    status: "published",
-    instructor: {
-      id: "inst_3",
-      name: "Emily Davis",
-      avatar: "/avatars/emily.jpg",
-      email: "emily.davis@example.com",
-    },
-    price: 179.99,
-    discountPrice: 119.99,
-    rating: 4.7,
-    totalRatings: 1852,
-    totalStudents: 12431,
-    totalLessons: 145,
-    duration: "28h 15m",
-    lastUpdated: "2025-02-25T11:45:00Z",
-    featured: false,
-  },
-  {
-    id: "course_4",
-    title: "Modern Web Design: HTML, CSS, and UI/UX",
-    description: "Create stunning, responsive websites with modern HTML, CSS, and design principles",
-    coverImage: "/images/courses/web-design-course.jpg",
-    category: "Web Design",
-    status: "draft",
-    instructor: {
-      id: "inst_4",
-      name: "David Kim",
-      avatar: "/avatars/david.jpg",
-      email: "david.kim@example.com",
-    },
-    price: 119.99,
-    rating: 0,
-    totalRatings: 0,
-    totalStudents: 0,
-    totalLessons: 102,
-    duration: "18h 20m",
-    lastUpdated: "2025-03-10T15:20:00Z",
-    featured: false,
-  },
-  {
-    id: "course_5",
-    title: "Advanced Node.js: Building Scalable Applications",
-    description: "Learn how to build high-performance, scalable backend systems with Node.js",
-    coverImage: "/images/courses/nodejs-course.jpg",
-    category: "Programming",
-    status: "pending_review",
-    instructor: {
-      id: "inst_2",
-      name: "Michael Brown",
-      avatar: "/avatars/michael.jpg",
-      email: "michael.brown@example.com",
-    },
-    price: 159.99,
-    rating: 0,
-    totalRatings: 0,
-    totalStudents: 0,
-    totalLessons: 132,
-    duration: "22h 45m",
-    lastUpdated: "2025-03-12T10:30:00Z",
-    featured: false,
-  },
-  {
-    id: "course_6",
-    title: "AWS Certified Solutions Architect",
-    description: "Prepare for the AWS Solutions Architect certification with hands-on exercises",
-    coverImage: "/images/courses/aws-course.jpg",
-    category: "Cloud Computing",
-    status: "published",
-    instructor: {
-      id: "inst_5",
-      name: "James Wilson",
-      avatar: "/avatars/james.jpg",
-      email: "james.wilson@example.com",
-    },
-    price: 199.99,
-    discountPrice: 149.99,
-    rating: 4.9,
-    totalRatings: 974,
-    totalStudents: 8215,
-    totalLessons: 165,
-    duration: "30h 15m",
-    lastUpdated: "2025-03-05T13:10:00Z",
-    featured: true,
-  },
-  {
-    id: "course_7",
-    title: "Flutter & Dart: Build iOS and Android Apps",
-    description: "Create beautiful native mobile apps for both platforms from a single codebase",
-    coverImage: "/images/courses/flutter-course.jpg",
-    category: "Mobile Development",
-    status: "archived",
-    instructor: {
-      id: "inst_1",
-      name: "Sarah Smith",
-      avatar: "/avatars/sarah.jpg",
-      email: "sarah.smith@example.com",
-    },
-    price: 139.99,
-    rating: 4.6,
-    totalRatings: 1245,
-    totalStudents: 9764,
-    totalLessons: 128,
-    duration: "26h 30m",
-    lastUpdated: "2024-11-20T09:45:00Z",
-    featured: false,
-  },
-];
-
-const CoursesManagement = () => {
-  const [courses, setCourses] = useState<Course[]>(sampleCourses);
-  const [searchTerm, setSearchTerm] = useState("");
-  const [statusFilter, setStatusFilter] = useState("all");
-  const [categoryFilter, setCategoryFilter] = useState("all");
-  const [instructorFilter, setInstructorFilter] = useState("all");
-  const [selectedCourse, setSelectedCourse] = useState<Course | null>(null);
-  
-  // Get unique categories and instructors for filters
-  const categories = [...new Set(courses.map(course => course.category))];
-  const instructors = [...new Set(courses.map(course => course.instructor.name))];
-  
-  // Filter courses based on filters and search
-  const filteredCourses = courses.filter(course => {
-    const matchesSearch = 
-      course.title.toLowerCase().includes(searchTerm.toLowerCase()) ||
-      course.description.toLowerCase().includes(searchTerm.toLowerCase());
-    
-    const matchesStatus = statusFilter === "all" || course.status === statusFilter;
-    const matchesCategory = categoryFilter === "all" || course.category === categoryFilter;
-    const matchesInstructor = instructorFilter === "all" || course.instructor.name === instructorFilter;
-    
-    return matchesSearch && matchesStatus && matchesCategory && matchesInstructor;
-  });
-  
-  // Function to approve a pending course
-  const handleApproveCourse = (courseId: string) => {
-    setCourses(prevCourses => 
-      prevCourses.map(course => 
-        course.id === courseId 
-          ? { ...course, status: "published" } 
-          : course
-      )
-    );
-    toast.success("Course has been published");
-  };
-  
-  // Function to reject a pending course
-  const handleRejectCourse = (courseId: string) => {
-    setCourses(prevCourses => 
-      prevCourses.map(course => 
-        course.id === courseId 
-          ? { ...course, status: "draft" } 
-          : course
-      )
-    );
-    toast.success("Course has been returned to draft status");
-  };
-  
-  // Function to archive a course
-  const handleArchiveCourse = (courseId: string) => {
-    setCourses(prevCourses => 
-      prevCourses.map(course => 
-        course.id === courseId 
-          ? { ...course, status: "archived" } 
-          : course
-      )
-    );
-    toast.success("Course has been archived");
-  };
-  
-  // Function to restore an archived course
-  const handleRestoreCourse = (courseId: string) => {
-    setCourses(prevCourses => 
-      prevCourses.map(course => 
-        course.id === courseId 
-          ? { ...course, status: "published" } 
-          : course
-      )
-    );
-    toast.success("Course has been restored and published");
-  };
-  
-  // Function to toggle featured status
-  const handleToggleFeatured = (courseId: string) => {
-    setCourses(prevCourses => 
-      prevCourses.map(course => 
-        course.id === courseId 
-          ? { ...course, featured: !course.featured } 
-          : course
-      )
-    );
-    
-    const course = courses.find(c => c.id === courseId);
-    const featuredAction = course?.featured ? "removed from" : "added to";
-    toast.success(`Course ${featuredAction} featured courses`);
-  };
-  
-  // Function to delete a course
-  const handleDeleteCourse = (courseId: string) => {
-    setCourses(prevCourses => prevCourses.filter(course => course.id !== courseId));
-    toast.success("Course has been deleted");
-  };
-  
-  // Helper function to format price
-  const formatPrice = (price: number, discountPrice?: number) => {
-    if (discountPrice) {
-      return (
-        <div className="flex items-center gap-2">
-          <span className="text-primary-500 font-semibold">${discountPrice.toFixed(2)}</span>
-          <span className="text-gray-400 text-sm line-through">${price.toFixed(2)}</span>
-        </div>
-      );
-    }
-    return <span className="text-primary-500 font-semibold">${price.toFixed(2)}</span>;
-  };
-  
-  // Helper function to get status badge
-  const getStatusBadge = (status: string) => {
-    switch (status) {
-      case "published":
-        return <Badge className="bg-green-600">Published</Badge>;
-      case "draft":
-        return <Badge className="bg-gray-500">Draft</Badge>;
-      case "archived":
-        return <Badge className="bg-red-600">Archived</Badge>;
-      case "pending_review":
-        return <Badge className="bg-amber-500">Pending Review</Badge>;
-      default:
-        return <Badge>Unknown</Badge>;
-    }
-  };
-  
-  return (
-    <div className="space-y-6">
-      <Header 
-        title="Courses Management" 
-        subtitle="Manage, approve, and analyze courses"
-        rightElement={
-          <Button className="bg-primary-700 hover:bg-primary-600">
-            <Plus className="mr-2 h-4 w-4" />
-            Add New Course
-          </Button>
-        }
-      />
->>>>>>> cea664ff
 
     if (isError) {
       return (
@@ -1004,7 +631,6 @@
           </DialogContent>
         </Dialog>
 
-<<<<<<< HEAD
         {/* Delete Confirmation Dialog */}
         <AlertDialog open={deleteDialogOpen} onOpenChange={setDeleteDialogOpen}>
           <AlertDialogContent className="bg-slate-800 border-slate-700 text-white">
@@ -1032,33 +658,6 @@
   };
 
   return renderContent();
-=======
-      {/* Delete Confirmation Dialog */}
-      <AlertDialog open={deleteDialogOpen} onOpenChange={setDeleteDialogOpen}>
-        <AlertDialogContent className="bg-slate-800 border-slate-700 text-white">
-          <AlertDialogHeader>
-            <AlertDialogTitle>Are you sure?</AlertDialogTitle>
-            <AlertDialogDescription className="text-slate-400">
-              This will permanently delete this course and all its content. This action cannot be undone.
-            </AlertDialogDescription>
-          </AlertDialogHeader>
-          <AlertDialogFooter>
-            <AlertDialogCancel className="bg-slate-700 hover:bg-slate-600">
-              Cancel
-            </AlertDialogCancel>
-            <AlertDialogAction
-              onClick={handleConfirmDelete}
-              className="bg-red-600 hover:bg-red-700 text-white"
-            >
-              Delete
-            </AlertDialogAction>
-          </AlertDialogFooter>
-        </AlertDialogContent>
-      </AlertDialog>
-
-    </div>
-  );
->>>>>>> cea664ff
 };
 
-export default AdminCoursesPage; 
+export default AdminCoursesPage; 