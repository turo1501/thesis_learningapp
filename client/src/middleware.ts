import { clerkMiddleware, createRouteMatcher } from "@clerk/nextjs/server";
import { NextResponse } from "next/server";

// Định nghĩa interface cho metadata của session
interface SessionMetadata {
  userType?: "student" | "teacher" | "admin";
}

const isStudentRoute = createRouteMatcher(["/user/(.*)"]);
const isTeacherRoute = createRouteMatcher(["/teacher/(.*)"]);
const isAdminRoute = createRouteMatcher(["/admin/(.*)"]);

export default clerkMiddleware(async (auth, req) => {
  const { sessionClaims } = await auth();

  // Ép kiểu sessionClaims.metadata sang SessionMetadata (có thể là null nếu không tồn tại)
  const metadata = sessionClaims?.metadata as SessionMetadata | null;

  // Nếu metadata hoặc userType chưa có, đợi và kiểm tra lại
  if (!metadata || !metadata.userType) {
    console.log("Metadata or userType not found. Waiting for data...");
    return NextResponse.next(); // Cho phép tiếp tục mà không chuyển hướng
  }

  const userRole = metadata.userType;

  console.log("Current URL:", req.url);
  console.log("User Role:", userRole);
  console.log("Is Student Route:", isStudentRoute(req));
  console.log("Is Teacher Route:", isTeacherRoute(req));
  console.log("Is Admin Route:", isAdminRoute(req));
  console.log("Full session claims:", sessionClaims);
  console.log("Metadata:", metadata);

  // Handle routing based on role
  if (isStudentRoute(req) && userRole !== "student") {
<<<<<<< HEAD
    if (userRole === "teacher") {
      console.log("Redirecting teacher to /teacher/courses");
      const url = new URL("/teacher/courses", req.url);
      return NextResponse.redirect(url);
    } else if (userRole === "admin") {
      console.log("Redirecting admin to /admin/dashboard");
      const url = new URL("/admin/dashboard", req.url);
      return NextResponse.redirect(url);
=======
    // Redirect based on role
    if (userRole === "admin") {
      console.log("Redirecting admin to /admin/dashboard");
      const url = new URL("/admin/dashboard", req.url);
      return NextResponse.redirect(url);
    } else {
      console.log("Redirecting teacher to /teacher/courses");
      const url = new URL("/teacher/courses", req.url);
      return NextResponse.redirect(url);
>>>>>>> f8a8f4f4
    }
  }

  if (isTeacherRoute(req) && userRole !== "teacher") {
<<<<<<< HEAD
    if (userRole === "student") {
      console.log("Redirecting student to /user/courses");
      const url = new URL("/user/courses", req.url);
      return NextResponse.redirect(url);
    } else if (userRole === "admin") {
      console.log("Redirecting admin to /admin/dashboard");
      const url = new URL("/admin/dashboard", req.url);
      return NextResponse.redirect(url);
    }
  }

  if (isAdminRoute(req) && userRole !== "admin") {
    if (userRole === "student") {
      console.log("Redirecting student to /user/courses");
      const url = new URL("/user/courses", req.url);
      return NextResponse.redirect(url);
    } else if (userRole === "teacher") {
      console.log("Redirecting teacher to /teacher/courses");
      const url = new URL("/teacher/courses", req.url);
      return NextResponse.redirect(url);
=======
    // Redirect based on role
    if (userRole === "admin") {
      console.log("Redirecting admin to /admin/dashboard");
      const url = new URL("/admin/dashboard", req.url);
      return NextResponse.redirect(url);
    } else {
      console.log("Redirecting student to /user/courses");
      const url = new URL("/user/courses", req.url);
      return NextResponse.redirect(url);
    }
  }

  // Check for admin routes
  if (isAdminRoute(req) && userRole !== "admin") {
    // Redirect based on role
    if (userRole === "teacher") {
      console.log("Redirecting teacher to /teacher/courses");
      const url = new URL("/teacher/courses", req.url);
      return NextResponse.redirect(url);
    } else {
      console.log("Redirecting student to /user/courses");
      const url = new URL("/user/courses", req.url);
      return NextResponse.redirect(url);
    }
  }

  return NextResponse.next();
});

export const config = {
  matcher: [
    // Loại trừ các route của Next.js và các file tĩnh
    "/((?!_next|[^?]*\\.(?:html?|css|js(?!on)|jpe?g|webp|png|gif|svg|ttf|woff2?|ico|csv|docx?|xlsx?|zip|webmanifest)).*)",
    // Luôn chạy đối với API routes
    "/(api|trpc)(.*)",
  ],
};
      const url = new URL("/user/courses", req.url);
      return NextResponse.redirect(url);
    }
  }

  // Check for admin routes
  if (isAdminRoute(req) && userRole !== "admin") {
    // Redirect based on role
    if (userRole === "teacher") {
      console.log("Redirecting teacher to /teacher/courses");
      const url = new URL("/teacher/courses", req.url);
      return NextResponse.redirect(url);
    } else {
      console.log("Redirecting student to /user/courses");
      const url = new URL("/user/courses", req.url);
      return NextResponse.redirect(url);
>>>>>>> f8a8f4f4
    }
  }

  return NextResponse.next();
});

export const config = {
  matcher: [
    // Loại trừ các route của Next.js và các file tĩnh
    "/((?!_next|[^?]*\\.(?:html?|css|js(?!on)|jpe?g|webp|png|gif|svg|ttf|woff2?|ico|csv|docx?|xlsx?|zip|webmanifest)).*)",
    // Luôn chạy đối với API routes
    "/(api|trpc)(.*)",
  ],
};<|MERGE_RESOLUTION|>--- conflicted
+++ resolved
@@ -34,7 +34,6 @@
 
   // Handle routing based on role
   if (isStudentRoute(req) && userRole !== "student") {
-<<<<<<< HEAD
     if (userRole === "teacher") {
       console.log("Redirecting teacher to /teacher/courses");
       const url = new URL("/teacher/courses", req.url);
@@ -43,22 +42,11 @@
       console.log("Redirecting admin to /admin/dashboard");
       const url = new URL("/admin/dashboard", req.url);
       return NextResponse.redirect(url);
-=======
-    // Redirect based on role
-    if (userRole === "admin") {
-      console.log("Redirecting admin to /admin/dashboard");
-      const url = new URL("/admin/dashboard", req.url);
-      return NextResponse.redirect(url);
-    } else {
-      console.log("Redirecting teacher to /teacher/courses");
-      const url = new URL("/teacher/courses", req.url);
-      return NextResponse.redirect(url);
->>>>>>> f8a8f4f4
+
     }
   }
 
   if (isTeacherRoute(req) && userRole !== "teacher") {
-<<<<<<< HEAD
     if (userRole === "student") {
       console.log("Redirecting student to /user/courses");
       const url = new URL("/user/courses", req.url);
@@ -79,61 +67,7 @@
       console.log("Redirecting teacher to /teacher/courses");
       const url = new URL("/teacher/courses", req.url);
       return NextResponse.redirect(url);
-=======
-    // Redirect based on role
-    if (userRole === "admin") {
-      console.log("Redirecting admin to /admin/dashboard");
-      const url = new URL("/admin/dashboard", req.url);
-      return NextResponse.redirect(url);
-    } else {
-      console.log("Redirecting student to /user/courses");
-      const url = new URL("/user/courses", req.url);
-      return NextResponse.redirect(url);
-    }
-  }
 
-  // Check for admin routes
-  if (isAdminRoute(req) && userRole !== "admin") {
-    // Redirect based on role
-    if (userRole === "teacher") {
-      console.log("Redirecting teacher to /teacher/courses");
-      const url = new URL("/teacher/courses", req.url);
-      return NextResponse.redirect(url);
-    } else {
-      console.log("Redirecting student to /user/courses");
-      const url = new URL("/user/courses", req.url);
-      return NextResponse.redirect(url);
-    }
-  }
-
-  return NextResponse.next();
-});
-
-export const config = {
-  matcher: [
-    // Loại trừ các route của Next.js và các file tĩnh
-    "/((?!_next|[^?]*\\.(?:html?|css|js(?!on)|jpe?g|webp|png|gif|svg|ttf|woff2?|ico|csv|docx?|xlsx?|zip|webmanifest)).*)",
-    // Luôn chạy đối với API routes
-    "/(api|trpc)(.*)",
-  ],
-};
-      const url = new URL("/user/courses", req.url);
-      return NextResponse.redirect(url);
-    }
-  }
-
-  // Check for admin routes
-  if (isAdminRoute(req) && userRole !== "admin") {
-    // Redirect based on role
-    if (userRole === "teacher") {
-      console.log("Redirecting teacher to /teacher/courses");
-      const url = new URL("/teacher/courses", req.url);
-      return NextResponse.redirect(url);
-    } else {
-      console.log("Redirecting student to /user/courses");
-      const url = new URL("/user/courses", req.url);
-      return NextResponse.redirect(url);
->>>>>>> f8a8f4f4
     }
   }
 
