--- conflicted
+++ resolved
@@ -145,14 +145,10 @@
     
     if (token) {
       headers.set("Authorization", `Bearer ${token}`);
-<<<<<<< HEAD
       console.log("Authorization header set with token:", token.substring(0, 15) + "...");
     } else if (!isPublicEndpoint) {
       console.warn("No auth token found for non-public endpoint");
-=======
-      console.log("Authorization header set with token");
-
->>>>>>> 3583669d
+
     }
     
     return headers;
@@ -699,7 +695,6 @@
       ],
     }),
     
-<<<<<<< HEAD
     getChatHistory: build.query<
       { messages: { content: string; role: "user" | "bot"; timestamp: number }[] },
       string
@@ -723,8 +718,7 @@
       // Optional - add an onQueryStarted handler if you want to update the UI optimistically
     }),
 
-=======
->>>>>>> 3583669d
+
     /* 
     ===============
     BLOG POSTS
@@ -1614,7 +1608,6 @@
   useGenerateCardsFromCourseMutation,
   useGenerateAIAlternativesMutation,
   useAddCardsBatchMutation,
-<<<<<<< HEAD
   useSendChatFeedbackMutation,
   useGetChatCourseRecommendationsQuery,
   useGetChapterCommentsQuery,
@@ -1625,7 +1618,5 @@
   useCreateNoteMutation,
   useUpdateNoteMutation,
   useDeleteNoteMutation,
-=======
-
->>>>>>> 3583669d
+
 } = api;