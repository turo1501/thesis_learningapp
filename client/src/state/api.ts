import { createApi, fetchBaseQuery, retry } from "@reduxjs/toolkit/query/react";
import { toast } from "sonner";
import type { 
  BaseQueryFn, 
  FetchArgs, 
  FetchBaseQueryError, 
  FetchBaseQueryMeta
} from '@reduxjs/toolkit/query';

// Type definitions
export interface BaseResponse<T> {
  success: boolean;
  message?: string;
  data: T;
}

export interface BlogPost {
  postId: string;
  title: string;
  content: string;
  userId: string;
  userName?: string;
  category: string;
  tags?: string[];
  status: 'draft' | 'published' | 'archived';
  featuredImage?: string;
  publishedAt?: string;
  createdAt: string;
  updatedAt: string;
  readTime?: number;
  likes?: number;
  commentCount?: number;
}

export interface BlogPostsResponse {
  posts: BlogPost[];
  lastKey?: string;
  count: number;
}

// Define the missing UpdateUserCourseProgressData interface
export interface UpdateUserCourseProgressData {
  courseId: string;
  sectionId: string;
  lessonId: string;
  progress: number;
}

// Add MemoryCard and MemoryCardDeck interfaces
export interface MemoryCard {
  cardId: string;
  question: string;
  answer: string;
  chapterId: string;
  sectionId: string;
  difficultyLevel: number;
  lastReviewed: number;
  nextReviewDue: number;
  repetitionCount: number;
  correctCount: number;
  incorrectCount: number;
  deckId?: string;
  deckTitle?: string;
  courseId?: string;
}

export interface MemoryCardDeck {
  deckId: string;
  userId: string;
  courseId: string;
  title: string;
  description?: string;
  cards: MemoryCard[];
  intervalModifier: number;
  easyBonus: number;
  totalReviews: number;
  correctReviews: number;
  createdAt: number;
  updatedAt: number;
}

// Add the interface for AI-generated alternatives
export interface AIAlternative {
  question: string;
  answer: string;
}

export interface AIAlternativesResponse {
  alternatives: AIAlternative[];
  originalQuestion: string;
  originalAnswer: string;
}

// Sửa lỗi liên quan đến replace method
const apiBaseUrl = process.env.NEXT_PUBLIC_API_BASE_URL || '';

const customBaseQuery = fetchBaseQuery({
  baseUrl: process.env.NEXT_PUBLIC_API_URL || "http://localhost:8001",
  prepareHeaders: (headers) => {
    // Get token from localStorage if available
    const token = typeof window !== "undefined" 
      ? localStorage.getItem("clerk-auth-token")
      : null;
    
    if (token) {
      headers.set("Authorization", `Bearer ${token}`);
      console.log("Authorization header set with token");

    }
    
    return headers;
  }
});

/**
 * Utility function to normalize memory card responses
 * This helps handle inconsistent API response formats
 */
const normalizeMemoryCardResponse = (responseData: any): any => {
  console.log('Normalizing memory card response:', responseData);
  
  // If response has a data.data structure (common in some APIs)
  if (responseData && typeof responseData === 'object' && 'data' in responseData) {
    console.log('Response has data property, normalizing');
    
    // If data.data is a complete deck object
    if (responseData.data && 
        typeof responseData.data === 'object' && 
        'deckId' in responseData.data &&
        'cards' in responseData.data) {
      
      // Make sure cards is an array
      if (!Array.isArray(responseData.data.cards)) {
        console.warn('Cards is not an array in the response, setting to empty array');
        responseData.data.cards = [];
      }
      
      return responseData.data;
    }
    
    // If data contains the main response we need
    return responseData.data;
  }
  
  return responseData;
};

// Modify the enhancedBaseQuery function to use the normalizeMemoryCardResponse helper for memory card endpoints
const enhancedBaseQuery = async (args: string | FetchArgs, api: BaseQueryApi, extraOptions = {}) => {
  console.log(`API Request: ${typeof args === 'string' ? args : args.url}`);
  
  try {
    // Make the request
    const result = await customBaseQuery(args, api, extraOptions);
    
    // Handle successful response
    if (result.data) {
      console.log(`API Response for ${typeof args === 'string' ? args : args.url}: `, result.data);
      
      // Check if this is a memory card related endpoint
      const url = typeof args === 'string' ? args : args.url;
      if (typeof url === 'string' && (
          url.includes('/memory-cards/') || 
          url.includes('/cards/') ||
          url.includes('/due-cards')
        )) {
        console.log('Memory card endpoint detected, normalizing response');
        return { data: normalizeMemoryCardResponse(result.data) };
      }
      
      // Normalize response structure
      // If the response is an object with a 'data' property and not an array itself
      if (!Array.isArray(result.data) && typeof result.data === 'object' && result.data !== null && 'data' in result.data) {
        // If data.data is an array, return it directly to maintain consistent structure
        if (Array.isArray(result.data.data)) {
          console.log('Normalizing response: Returning data.data array directly');
          return { data: result.data.data };
        }
      }
    }
    
    // Handle error response
    if (result.error) {
      console.error(`API Error (${result.error.status}): ${JSON.stringify(result.error.data)}`);
      
      // If this is a parsing error but we received a 200 response, the server might have returned a non-JSON response
      if (result.error.status === 'PARSING_ERROR' && result.error.originalStatus === 200) {
        const responseData = result.error.data;
        console.error(`Parsing error with original status 200. Raw response:`, responseData);
        
        // Try to provide a more informative error message
        return {
          error: {
            status: 'CUSTOM_ERROR',
            data: {
              message: 'Server returned a non-JSON response with status 200',
              originalData: responseData
            }
          }
        };
      }
    }
    
    return result;
  } catch (error) {
    console.error(`API Request failed: ${error}`);
    return {
      error: {
        status: 'FETCH_ERROR',
        error: String(error)
      }
    };
  }
};

// Define our API service
export const api = createApi({
  baseQuery: enhancedBaseQuery,
  reducerPath: "api",
<<<<<<< HEAD
  tagTypes: [
    "Courses", 
    "Users", 
    "UserCourseProgress", 
    "BlogPosts",
    "BlogPost",
    "Transactions",
    "Assignments",
    "Meetings",
    "Analytics",
    "MemoryCards",
    "MemoryCardDecks",
    "Course", 
    "CourseDetails", 
    "UserCourses", 
    "UserTransactions", 
    "BlogCategories",
    "CourseProgress",
    "CourseChapters",
    "TeacherCourses",
    "Assignment",
    "AdminUsers",
    "Meetings",
    "MemoryCardDecks",
    "MemoryCardDeck",
    "DueCards",
  ],
=======
  tagTypes: ["Courses", "Users", "UserCourseProgress", "BlogPosts", "BlogPost", "Assignments", "Meetings", "Analytics"],

>>>>>>> 952aa176
  endpoints: (build) => ({
    /* 
    ===============
    CHAT ENDPOINTS
    =============== 
    */
    getChats: build.query<Chat[], string>({
      query: (userId) => ({
        url: `/chats/user/${userId}`,
        method: 'GET',
      }),
      providesTags: (result) => 
        result 
          ? [
              ...result.map(({ id }) => ({ type: 'Chat' as const, id })),
              { type: 'Chat' as const, id: 'LIST' }
            ]
          : [{ type: 'Chat' as const, id: 'LIST' }],
    }),

    getUsers: build.query<any[], { role?: string; status?: string; search?: string }>({
      query: (params) => {
        // Create query string from parameters
        const queryParams = new URLSearchParams();
        if (params.role) queryParams.append('role', params.role);
        if (params.status) queryParams.append('status', params.status);
        if (params.search) queryParams.append('search', params.search);
        
        return {
          url: `users/clerk?${queryParams.toString()}`,
          method: "GET",
        };
      },
      providesTags: ["Users"],
    }),

    getUserById: build.query<any, string>({
      query: (userId) => ({
        url: `users/clerk/${userId}`,
        method: "GET",
      }),
      providesTags: (result, error, userId) => [{ type: "Users", id: userId }],
    }),

    updateUserRole: build.mutation<
      any, 
      { userId: string; role: "student" | "teacher" | "admin" }
    >({
      query: ({ userId, role }) => ({
        url: `users/clerk/${userId}/role`,
        method: "PUT",
        body: { role },
      }),
      invalidatesTags: ["Users"],
    }),

    updateUserStatus: build.mutation<
      any, 
      { userId: string; status: "active" | "suspended" }
    >({
      query: ({ userId, status }) => ({
        url: `users/clerk/${userId}/status`,
        method: "PUT",
        body: { status },
      }),
      invalidatesTags: ["Users"],
    }),

    requestRoleChange: build.mutation<
      any,
      { userId: string; requestedRole: string; reason: string }
    >({
      query: (data) => ({
        url: "role-change/request",
        method: "POST",
        body: data,
      }),
    }),

    getPendingRoleChangeRequests: build.query<
      {
        userId: string;
        firstName: string;
        lastName: string;
        email: string;
        imageUrl?: string;
        currentRole: string;
        requestedRole: string;
        reason: string;
        requestedAt: string;
      }[],
      void
    >({
      query: () => ({
        url: "role-change/pending",
        method: "GET",
      }),
      providesTags: ["Users"],
    }),

    approveRoleChange: build.mutation<any, string>({
      query: (userId) => ({
        url: `role-change/${userId}/approve`,
        method: "PUT",
      }),
      invalidatesTags: ["Users"],
    }),

    rejectRoleChange: build.mutation<any, { userId: string; rejectionReason: string }>({
      query: ({ userId, rejectionReason }) => ({
        url: `role-change/${userId}/reject`,
        method: "PUT",
        body: { rejectionReason },
      }),
      invalidatesTags: ["Users"],
    }),

    createUser: build.mutation<
      any,
      {
        email: string;
        firstName: string;
        lastName: string;
        role: "student" | "teacher" | "admin";
        password?: string;
        sendInvite?: boolean;
      }
    >({
      query: (userData) => ({
        url: "users/clerk",
        method: "POST",
        body: userData,
      }),
      invalidatesTags: ["Users"],
    }),

    resetUserPassword: build.mutation<any, { email: string }>({
      query: (body) => ({
        url: '/users/password-reset',
        method: 'POST',
        body,
      }),
      invalidatesTags: ['Users'],
    }),

    /* 
    ===============
    COURSES
    =============== 
    */
    getCourses: build.query<Course[], { category?: string } | void>({
      query: (params = {}) => {
        const { category } = params || {};
        return {
          url: "courses",
          params: category ? { category } : undefined,
        };
      },
      providesTags: ["Courses"],
    }),

    getCourse: build.query<Course, string>({
      query: (id) => {
        // Return a placeholder URL if ID is undefined or empty
        if (!id) {
          throw new Error("Course ID is required");
        }
        return `courses/${id}`;
      },
      providesTags: (result, error, id) => [{ type: "Courses", id }],
    }),

    createCourse: build.mutation<
      Course,
      { teacherId: string; teacherName: string }
    >({
      query: (body) => ({
        url: `courses`,
        method: "POST",
        body,

      }),
      providesTags: (_result, _error, chatId) => [{ type: 'Chat', id: chatId }],
    }),

    updateCourse: build.mutation<
      Course,
      { courseId: string; formData: FormData }
    >({
      query: ({ courseId, formData }) => {
        // Validate courseId
        if (!courseId || courseId === "undefined") {
          throw new Error("Valid course ID is required for updates");
        }
        
        return {
          url: `courses/${courseId}`,
          method: "PUT",
          body: formData,
        };
      },
      invalidatesTags: (result, error, { courseId }) => [
        { type: "Courses", id: courseId },
      ],

    }),
    
    getMessages: build.query<{ messages: Message[]; hasMore: boolean }, { chatId: string; limit?: number; before?: string }>({
      query: ({ chatId, limit = 50, before }) => {
        const queryParams = new URLSearchParams();
        queryParams.append('limit', limit.toString());
        if (before) queryParams.append('before', before);
        
        return {
          url: `/chats/${chatId}/messages?${queryParams.toString()}`,
          method: 'GET',
        };
      },
      providesTags: (_result, _error, { chatId }) => [{ type: 'Message', id: chatId }],
    }),
    
    sendMessage: build.mutation<Message, { chatId: string; content: string; sender: string; attachments?: { url: string; type: string; name: string }[] }>({
      query: ({ chatId, ...data }) => ({
        url: `/chats/${chatId}/messages`,
        method: 'POST',
        body: data,
      }),
      invalidatesTags: (_result, _error, { chatId }) => [
        { type: 'Message', id: chatId },
        { type: 'Chat', id: chatId },
        { type: 'Chat', id: 'LIST' },
      ],
    }),
    
    readMessages: build.mutation<void, { chatId: string; userId: string }>({
      query: ({ chatId, userId }) => ({
        url: `/chats/${chatId}/read`,
        method: 'POST',
        body: { userId },
      }),
      invalidatesTags: (_result, _error, { chatId }) => [
        { type: 'Chat', id: chatId },
        { type: 'Chat', id: 'LIST' },
      ],
    }),
    
    /* 
    ===============
    COMMUNITY ENDPOINTS
    =============== 
    */
    getCommunities: build.query<Community[], { type?: 'public' | 'private'; search?: string }>({
      query: ({ type, search }) => {
        const queryParams = new URLSearchParams();
        if (type) queryParams.append('type', type);
        if (search) queryParams.append('search', search);
        
        return {
          url: `/communities?${queryParams.toString()}`,
          method: 'GET',
        };
      },
      providesTags: (result) => 
        result 
          ? [
              ...result.map(({ id }) => ({ type: 'Community' as const, id })),
              { type: 'Community' as const, id: 'LIST' }
            ]
          : [{ type: 'Community' as const, id: 'LIST' }],
    }),
    createStripePaymentIntent: build.mutation<
      { clientSecret: string },
      { amount: number }
    >({
      query: ({ amount }) => ({
        url: `transactions/stripe/payment-intent`,
        method: "POST",
        body: { amount },

      }),
      providesTags: (_result, _error, communityId) => [{ type: 'Community', id: communityId }],
    }),
    
    createCommunity: build.mutation<Community, Partial<Community>>({
      query: (data) => ({
        url: '/communities',
        method: 'POST',
        body: data,
      }),
      invalidatesTags: [{ type: 'Community', id: 'LIST' }],
    }),
    
    joinCommunity: build.mutation<void, { communityId: string; userId: string }>({
      query: ({ communityId, userId }) => ({
        url: `/communities/${communityId}/members`,
        method: 'POST',
        body: { userId },
      }),
      invalidatesTags: (_result, _error, { communityId }) => [
        { type: 'Community', id: communityId },
        { type: 'Community', id: 'LIST' },
      ],
    }),

    // Course Progress - use a different name to avoid duplication
    updateLessonProgress: build.mutation<{ success: boolean }, UpdateUserCourseProgressData>({
      query: ({ courseId, sectionId, lessonId, progress }) => ({
        url: "/user-course-progress",
        method: "PUT",
        body: { courseId, sectionId, lessonId, progress },
      }),
    }),

    // Chat endpoints
    sendChatMessage: build.mutation<
      { response: string; id: string },
      { message: string; userId: string }
    >({
      query: (data) => ({
        url: "chat/message",
        method: "POST",
        body: data,

      }),
      invalidatesTags: (_result, _error, { communityId }) => [
        { type: 'Community', id: communityId },
        { type: 'Community', id: 'LIST' },
      ],
    }),
    
    /* 
    ===============
    BLOG POSTS
    =============== 
    */
    getBlogPosts: build.query<BlogPostsResponse, { 
      status?: string;
      category?: string;
      userId?: string;
      limit?: number;
      lastKey?: string;
    }>({
      query: (params) => {
        const queryParams = new URLSearchParams();
        if (params.status) queryParams.append('status', params.status);
        if (params.category) queryParams.append('category', params.category);
        if (params.userId) queryParams.append('userId', params.userId);
        if (params.limit) queryParams.append('limit', params.limit.toString());
        if (params.lastKey) queryParams.append('lastKey', params.lastKey);
        
        return {
          url: `/blog-posts?${queryParams.toString()}`,
          method: 'GET',
        };
      },
      providesTags: (result) => 
        result 
          ? [
              ...result.posts.map(post => ({ type: 'BlogPost' as const, id: post.postId })),
              { type: 'BlogPosts' as const, id: 'LIST' }
            ]
          : [{ type: 'BlogPosts' as const, id: 'LIST' }],
    }),
    
    getBlogPost: build.query<BlogPost, string>({
      query: (postId) => ({
        url: `/blog-posts/${postId}`,
        method: 'GET',
      }),
      providesTags: (_result, _error, postId) => [{ type: 'BlogPost', id: postId }],
    }),
    
    createBlogPost: build.mutation<BlogPost, Partial<BlogPost>>({
      query: (post) => ({
        url: '/blog-posts',
        method: 'POST',
        body: post,
      }),
      invalidatesTags: [{ type: 'BlogPosts', id: 'LIST' }],
    }),
    
    updateBlogPost: build.mutation<BlogPost, { postId: string; post: Partial<BlogPost> }>({
      query: ({ postId, post }) => ({
        url: `/blog-posts/${postId}`,
        method: 'PUT',
        body: post,
      }),
      invalidatesTags: (_result, _error, { postId }) => [
        { type: 'BlogPost', id: postId },
        { type: 'BlogPosts', id: 'LIST' }
      ],
    }),
    
    deleteBlogPost: build.mutation<void, string>({
      query: (postId) => ({
        url: `/blog-posts/${postId}`,
        method: 'DELETE',
      }),
      invalidatesTags: (_result, _error, postId) => [
        { type: 'BlogPost', id: postId },
        { type: 'BlogPosts', id: 'LIST' }
      ],
    }),
    
    likeBlogPost: build.mutation<{ likes: number }, { postId: string; userId: string }>({
      query: ({ postId, userId }) => ({
        url: `/blog-posts/${postId}/like`,
        method: 'POST',
        body: { userId },
      }),
      invalidatesTags: (_result, _error, { postId }) => [
        { type: 'BlogPost', id: postId }
      ],
    }),
    
    getComments: build.query<BlogComment[], { postId: string }>({
      query: ({ postId }) => ({
        url: `/blog-posts/${postId}/comments`,
        method: 'GET',
      }),
      providesTags: (_result, _error, { postId }) => [
        { type: 'Comment', id: postId }
      ],
    }),
    
    addComment: build.mutation<BlogComment, { postId: string; comment: { content: string; userId: string } }>({
      query: ({ postId, comment }) => ({
        url: `/blog-posts/${postId}/comments`,
        method: 'POST',
        body: comment,
      }),
      invalidatesTags: (_result, _error, { postId }) => [
        { type: 'Comment', id: postId },
        { type: 'BlogPost', id: postId }
      ],
    }),

    /* 
    ===============
    ASSIGNMENTS
    =============== 
    */
    getCourseAssignments: build.query<Assignment[], string>({
      query: (courseId) => {
        if (!courseId || courseId === "undefined") {
          throw new Error("Course ID is required for assignment listing");
        }
        return `assignments/course/${courseId}`;
      },
      providesTags: (result, error, courseId) => [{ type: "Assignments", id: courseId }],
    }),

    getAssignment: build.query<Assignment, string>({
      query: (assignmentId) => {
        if (!assignmentId || assignmentId === "undefined") {
          throw new Error("Assignment ID is required");
        }
        return `assignments/${assignmentId}`;
      },
      providesTags: (result, error, id) => [{ type: "Assignments", id }],
    }),

    createAssignment: build.mutation<
      Assignment,
      {
        courseId: string;
        title: string;
        description: string;
        dueDate: string;
        points: number;
        status?: "draft" | "published";
        attachments?: any[];
        teacherId?: string;
      }
    >({
      query: (body) => ({
        url: `assignments`,
        method: "POST",
        body,
      }),
      invalidatesTags: (result, error, { courseId }) => [
        { type: "Assignments", id: courseId },
        { type: "Assignments", id: "LIST" },
      ],
    }),

    updateAssignment: build.mutation<
      Assignment,
      {
        assignmentId: string;
        courseId: string;
        title?: string;
        description?: string;
        dueDate?: string;
        points?: number;
        status?: string;
        attachments?: string[];
      }
    >({
      query: ({ assignmentId, ...body }) => ({
        url: `assignments/${assignmentId}`,
        method: "PUT",
        body,
      }),
      invalidatesTags: (result, error, { assignmentId, courseId }) => [
        { type: "Assignments", id: assignmentId },
        { type: "Assignments", id: courseId },
      ],
    }),

    deleteAssignment: build.mutation<{ message: string }, string>({
      query: (assignmentId) => ({
        url: `assignments/${assignmentId}`,
        method: "DELETE",
      }),
      invalidatesTags: ["Assignments"],
    }),

    submitAssignment: build.mutation<
      { message: string },
      { assignmentId: string; content: string }
    >({
      query: ({ assignmentId, content }) => ({
        url: `assignments/${assignmentId}/submit`,
        method: "POST",
        body: { content },
      }),
      invalidatesTags: (result, error, { assignmentId }) => [
        { type: "Assignments", id: assignmentId },
      ],
    }),

    gradeSubmission: build.mutation<
      { message: string },
      {
        assignmentId: string;
        studentId: string;
        grade: number;
        feedback: string;
      }
    >({
      query: ({ assignmentId, studentId, ...body }) => ({
        url: `assignments/${assignmentId}/submissions/${studentId}/grade`,
        method: "PUT",
        body,
      }),
      invalidatesTags: (result, error, { assignmentId }) => [
        { type: "Assignments", id: assignmentId },
      ],
    }),

    /* 
    ===============
    MEETINGS
    =============== 
    */
    getTeacherMeetings: build.query<Meeting[], string>({
      query: (teacherId) => `/meetings/teacher/${teacherId}`,
    }),

    getStudentMeetings: build.query<Meeting[], string>({
      query: (studentId) => `/meetings/student/${studentId}`,
    }),

    getCourseMeetings: build.query<Meeting[], string>({
      query: (courseId) => `meetings/course/${courseId}`,
      providesTags: (result, error, courseId) => [{ type: "Meetings", id: courseId }],
    }),

    getMeeting: build.query<Meeting, string>({
      query: (meetingId) => `meetings/${meetingId}`,
      providesTags: (result, error, id) => [{ type: "Meetings", id }],
    }),

    createMeeting: build.mutation<
      Meeting,
      {
        title: string;
        description?: string;
        courseId?: string;
        courseName?: string;
        date: string;
        startTime: string;
        duration: number;
        type: "individual" | "group";
        meetingLink?: string;
        location?: string;
        participants?: {
          studentId: string;
          studentName: string;
          studentEmail: string;
        }[];
      }
    >({
      query: (body) => ({
        url: `meetings`,
        method: "POST",
        body,
      }),
      invalidatesTags: ["Meetings"],
    }),

    updateMeeting: build.mutation<
      Meeting,
      {
        meetingId: string;
        title?: string;
        description?: string;
        courseId?: string;
        courseName?: string;
        date?: string;
        startTime?: string;
        duration?: number;
        type?: "individual" | "group";
        status?: "scheduled" | "completed" | "cancelled" | "pending";
        meetingLink?: string;
        location?: string;
        participants?: {
          studentId: string;
          studentName: string;
          studentEmail: string;
          status?: "confirmed" | "pending" | "cancelled";
        }[];
      }
    >({
      query: ({ meetingId, ...body }) => ({
        url: `meetings/${meetingId}`,
        method: "PUT",
        body,
      }),
      invalidatesTags: (result, error, { meetingId }) => [
        { type: "Meetings", id: meetingId },
      ],
    }),

    deleteMeeting: build.mutation<{ message: string }, string>({
      query: (meetingId) => ({
        url: `meetings/${meetingId}`,
        method: "DELETE",
      }),
      invalidatesTags: ["Meetings"],
    }),

    respondToMeeting: build.mutation<
      { message: string },
      { meetingId: string; response: "confirmed" | "cancelled" }
    >({
      query: ({ meetingId, response }) => ({
        url: `meetings/${meetingId}/respond`,
        method: "POST",
        body: { response },
      }),
      invalidatesTags: (result, error, { meetingId }) => [
        { type: "Meetings", id: meetingId },
      ],
    }),

    addMeetingNotes: build.mutation<
      { message: string },
      { meetingId: string; notes: string }
    >({
      query: ({ meetingId, notes }) => ({
        url: `meetings/${meetingId}/notes`,
        method: "POST",
        body: { notes },
      }),
      invalidatesTags: (result, error, { meetingId }) => [
        { type: "Meetings", id: meetingId },
      ],
    }),

    // Meetings
    getMeetingById: build.query<Meeting, string>({
      query: (meetingId) => `/meetings/${meetingId}`,
    }),

    updateMeetingAttendance: build.mutation<
      { success: boolean },
      { meetingId: string; studentId: string; status: "accepted" | "declined" | "pending" }
    >({
      query: ({ meetingId, studentId, status }) => ({
        url: `/meetings/${meetingId}/attendance`,
        method: "PUT",
        body: { studentId, status },
      }),
    }),

    /* 
    ===============
    DASHBOARD
    =============== 
    */
    getDashboardStats: build.query<any, void>({
      query: () => `/dashboard/stats`,
      providesTags: ["Analytics"],
    }),

    getPendingActions: build.query<any, void>({
      query: () => `/dashboard/pending-actions`,
      providesTags: ["Analytics"],
    }),

    getMonthlyRevenue: build.query<any, void>({
      query: () => `/dashboard/monthly-revenue`,
      providesTags: ["Analytics"],
    }),

    getRecentUserActivities: build.query<any, void>({
      query: () => `/dashboard/user-activities`,
      providesTags: ["Analytics"],
    }),

    /* 
    ===============
    ANALYTICS
    =============== 
    */
    getAnalyticsSummary: build.query<any, string>({
      query: (timeRange) => `/analytics/summary?timeRange=${timeRange}`,
      providesTags: ["Analytics"],
    }),

    getUserAnalytics: build.query<any, string>({
      query: (timeRange) => `/analytics/users?timeRange=${timeRange}`,
      providesTags: ["Analytics"],
    }),

    getCourseAnalytics: build.query<any, string>({
      query: (timeRange) => `/analytics/courses?timeRange=${timeRange}`,
      providesTags: ["Analytics"],
    }),

    getRevenueAnalytics: build.query<any, string>({
      query: (timeRange) => `/analytics/revenue?timeRange=${timeRange}`,
      providesTags: ["Analytics"],
    }),

    getPlatformAnalytics: build.query<any, string>({
      query: (timeRange) => `/analytics/platform?timeRange=${timeRange}`,
      providesTags: ["Analytics"],
    }),

    getUploadAssignmentFileUrl: build.mutation<
      { uploadUrl: string; fileUrl: string },
      { fileName: string; fileType: string }
    >({
      query: (body) => ({
        url: 'assignments/get-upload-file-url',
        method: 'POST',
        body,
      }),
    }),

    /* 
    ===============
    MEMORY CARDS
    =============== 
    */
    getUserDecks: build.query<MemoryCardDeck[], string>({
      query: (userId) => `/memory-cards/${userId}`,
      providesTags: ["MemoryCardDecks"],
    }),

    getDeck: build.query<MemoryCardDeck, { userId: string; deckId: string }>({
      query: ({ userId, deckId }) => `/memory-cards/${userId}/${deckId}`,
      providesTags: (result, error, { deckId }) => [{ type: "MemoryCardDeck", id: deckId }],
    }),

    createDeck: build.mutation<
      MemoryCardDeck,
      { userId: string; courseId: string; title: string; description?: string }
    >({
      query: (data) => ({
        url: "/memory-cards",
        method: "POST",
        body: data,
      }),
      invalidatesTags: ["MemoryCardDecks"],
    }),

    deleteDeck: build.mutation<
      { success: boolean }, 
      { userId: string; deckId: string }
    >({
      query: ({ userId, deckId }) => ({
        url: `/memory-cards/${userId}/${deckId}`,
        method: "DELETE",
      }),
      invalidatesTags: ["MemoryCardDecks"],
    }),

    addCard: build.mutation<
      MemoryCardDeck,
      { 
        userId: string; 
        deckId: string;
        question: string;
        answer: string;
        sectionId: string;
        chapterId: string;
        difficultyLevel: number;
        lastReviewed: number;
        nextReviewDue: number;
        repetitionCount: number;
        correctCount: number;
        incorrectCount: number;
      }
    >({
      query: ({ userId, deckId, ...cardData }) => ({
        url: `/memory-cards/${userId}/${deckId}/cards`,
        method: "POST",
        body: cardData,
      }),
      invalidatesTags: (result, error, { deckId, userId }) => [
        { type: "MemoryCardDeck", id: deckId },
        { type: "MemoryCardDecks", id: userId },
        "DueCards",
      ],
      async onQueryStarted({ userId, deckId, ...cardData }, { dispatch, queryFulfilled }) {
        try {
          // Wait for the mutation to complete
          const { data: updatedDeck } = await queryFulfilled;
          
          // Optimistically update the deck in the cache
          dispatch(
            api.util.updateQueryData('getDeck', { userId, deckId }, (draft: MemoryCardDeck) => {
              // If there's no cards array yet, create one
              if (!draft.cards) {
                draft.cards = [];
              }
              
              // Add the new card if it's not already there
              const newCardId = updatedDeck.cards[updatedDeck.cards.length - 1]?.cardId;
              if (newCardId && !draft.cards.some((card: MemoryCard) => card.cardId === newCardId)) {
                draft.cards.push(updatedDeck.cards[updatedDeck.cards.length - 1]);
              }
              
              // Update timestamp
              draft.updatedAt = Date.now();
            })
          );
          
          // Also update the user's decks list if it exists in cache
          dispatch(
            api.util.updateQueryData('getUserDecks', userId, (draft: MemoryCardDeck[]) => {
              const deckIndex = draft.findIndex(d => d.deckId === deckId);
              if (deckIndex !== -1) {
                draft[deckIndex] = updatedDeck;
              }
            })
          );
        } catch (error) {
          console.error("Error optimistically updating card:", error);
        }
      },
    }),
    
    updateCard: build.mutation<
      MemoryCardDeck,
      {
        userId: string;
        deckId: string;
        cardId: string;
        question?: string;
        answer?: string;
        difficultyLevel?: number;
      }
    >({
      query: ({ userId, deckId, cardId, ...cardData }) => ({
        url: `/memory-cards/${userId}/${deckId}/cards/${cardId}`,
        method: "PUT",
        body: cardData,
      }),
      invalidatesTags: (result, error, { deckId }) => [
        { type: "MemoryCardDeck", id: deckId },
        "DueCards",
      ],
    }),
    
    deleteCard: build.mutation<
      MemoryCardDeck,
      { userId: string; deckId: string; cardId: string }
    >({
      query: ({ userId, deckId, cardId }) => ({
        url: `/memory-cards/${userId}/${deckId}/cards/${cardId}`,
        method: "DELETE",
      }),
      invalidatesTags: (result, error, { deckId }) => [
        { type: "MemoryCardDeck", id: deckId },
        "DueCards",
      ],
    }),
    
    getDueCards: build.query<
      { dueCards: MemoryCard[]; totalDue: number },
      { userId: string; courseId?: string; deckId?: string; limit?: number }
    >({
      query: ({ userId, courseId, deckId, limit = 20 }) => {
        const url = `/memory-cards/${userId}/due-cards`;
        const params = new URLSearchParams();
        if (courseId) params.append("courseId", courseId);
        if (deckId) params.append("deckId", deckId);
        if (limit) params.append("limit", limit.toString());
        
        // Log the query URL for debugging
        const fullUrl = `${url}?${params.toString()}`;
        console.log(`Fetching due cards with URL: ${fullUrl}`);
        return fullUrl;
      },
      providesTags: ["DueCards"],
      // Add better error handling
      onQueryStarted: async (_, { queryFulfilled }) => {
        try {
          await queryFulfilled;
        } catch (error) {
          console.error('Error in getDueCards query:', error);
        }
      }
    }),
    
    submitCardReview: build.mutation<
      { success: boolean; nextReview: number },
      {
        userId: string;
        deckId: string;
        cardId: string;
        difficultyRating: number;
        isCorrect: boolean;
      }
    >({
      query: ({ userId, deckId, cardId, ...reviewData }) => ({
        url: `/memory-cards/${userId}/${deckId}/cards/${cardId}/review`,
        method: "POST",
        body: reviewData,
      }),
      invalidatesTags: ["DueCards", "MemoryCardDecks"],
    }),
    
    generateCardsFromCourse: build.mutation<
      { deck: MemoryCardDeck; cardsGenerated: number },
      {
        userId: string;
        courseId: string;
        deckTitle: string;
        deckDescription?: string;
      }
    >({
      query: (data) => ({
        url: "/memory-cards/generate",
        method: "POST",
        body: data,
      }),
      invalidatesTags: ["MemoryCardDecks"],
    }),
    
    generateAIAlternatives: build.mutation<
      AIAlternativesResponse,
      {
        userId: string;
        question: string;
        answer: string;
        count?: number;
      }
    >({
      query: ({ userId, ...data }) => ({
        url: `/memory-cards/${userId}/ai-alternatives`,
        method: "POST",
        body: data,
      }),
    }),
  }),
});

// Export hooks for usage in functional components
export const {
  // Chat hooks
  useGetChatsQuery,
  useGetChatByIdQuery,
  useCreateChatMutation,
  useGetMessagesQuery,
  useSendMessageMutation,
  useReadMessagesMutation,
  
  // Community hooks
  useGetCommunitiesQuery,
  useGetCommunityByIdQuery,
  useCreateCommunityMutation,
  useJoinCommunityMutation,
  useLeaveCommunityMutation,
  
  // Blog hooks
  useGetBlogPostsQuery,
  useGetBlogPostQuery,
  useCreateBlogPostMutation,
  useUpdateBlogPostMutation,
  useDeleteBlogPostMutation,
  useModerateBlogPostMutation,
  useGetCourseAssignmentsQuery,
  useGetAssignmentQuery,
  useCreateAssignmentMutation,
  useUpdateAssignmentMutation,
  useDeleteAssignmentMutation,
  useSubmitAssignmentMutation,
  useGradeSubmissionMutation,
  useGetTeacherMeetingsQuery,
  useGetStudentMeetingsQuery,
  useGetCourseMeetingsQuery,
  useGetMeetingQuery,
  useCreateMeetingMutation,
  useUpdateMeetingMutation,
  useDeleteMeetingMutation,
  useRespondToMeetingMutation,
  useAddMeetingNotesMutation,
  useUpdateLessonProgressMutation,
  useGetMeetingByIdQuery,
  useUpdateMeetingAttendanceMutation,
  useGetUsersQuery,
  useUpdateUserRoleMutation,
  useUpdateUserStatusMutation,
  useRequestRoleChangeMutation,
  useGetPendingRoleChangeRequestsQuery,
  useApproveRoleChangeMutation,
  useRejectRoleChangeMutation,
  useCreateUserMutation,
  useResetUserPasswordMutation,
  useGetUserByIdQuery,
  useGetDashboardStatsQuery,
  useGetPendingActionsQuery,
  useGetMonthlyRevenueQuery,
  useGetRecentUserActivitiesQuery,
  useGetAnalyticsSummaryQuery,
  useGetUserAnalyticsQuery,
  useGetCourseAnalyticsQuery,
  useGetRevenueAnalyticsQuery,
  useGetPlatformAnalyticsQuery,
  useGetUploadAssignmentFileUrlMutation,
<<<<<<< HEAD
  useGetUserDecksQuery,
  useGetDeckQuery,
  useCreateDeckMutation,
  useDeleteDeckMutation,
  useAddCardMutation,
  useUpdateCardMutation,
  useDeleteCardMutation,
  useGetDueCardsQuery,
  useSubmitCardReviewMutation,
  useGenerateCardsFromCourseMutation,
  useGenerateAIAlternativesMutation,
=======

>>>>>>> 952aa176
} = api;<|MERGE_RESOLUTION|>--- conflicted
+++ resolved
@@ -217,7 +217,6 @@
 export const api = createApi({
   baseQuery: enhancedBaseQuery,
   reducerPath: "api",
-<<<<<<< HEAD
   tagTypes: [
     "Courses", 
     "Users", 
@@ -245,10 +244,7 @@
     "MemoryCardDeck",
     "DueCards",
   ],
-=======
-  tagTypes: ["Courses", "Users", "UserCourseProgress", "BlogPosts", "BlogPost", "Assignments", "Meetings", "Analytics"],
-
->>>>>>> 952aa176
+
   endpoints: (build) => ({
     /* 
     ===============
@@ -1285,7 +1281,6 @@
   useGetRevenueAnalyticsQuery,
   useGetPlatformAnalyticsQuery,
   useGetUploadAssignmentFileUrlMutation,
-<<<<<<< HEAD
   useGetUserDecksQuery,
   useGetDeckQuery,
   useCreateDeckMutation,
@@ -1297,7 +1292,5 @@
   useSubmitCardReviewMutation,
   useGenerateCardsFromCourseMutation,
   useGenerateAIAlternativesMutation,
-=======
-
->>>>>>> 952aa176
+
 } = api;