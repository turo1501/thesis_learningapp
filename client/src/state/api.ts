--- conflicted
+++ resolved
@@ -38,7 +38,6 @@
   count: number;
 }
 
-<<<<<<< HEAD
 // Define the missing UpdateUserCourseProgressData interface
 export interface UpdateUserCourseProgressData {
   courseId: string;
@@ -84,75 +83,7 @@
       return headers;
     },
   });
-=======
-export interface Community {
-  id: string;
-  name: string;
-  description: string;
-  imageUrl?: string;
-  type: 'public' | 'private';
-  memberCount: number;
-  createdAt: string;
-  updatedAt: string;
-  topics?: string[];
-  ownerId: string;
-}
-
-export interface Chat {
-  id: string;
-  users: string[];
-  type: 'direct' | 'group';
-  name?: string;
-  lastMessage?: {
-    content: string;
-    sender: string;
-    timestamp: string;
-  };
-  createdAt: string;
-  updatedAt: string;
-  unreadCount?: number;
-}
-
-export interface Message {
-  id: string;
-  chatId: string;
-  content: string;
-  sender: string;
-  timestamp: string;
-  readBy: string[];
-  attachments?: {
-    id: string;
-    url: string;
-    type: string;
-    name: string;
-  }[];
-}
-
-export interface BlogComment {
-  id: string;
-  postId: string;
-  userId: string;
-  userName?: string;
-  content: string;
-  createdAt: string;
-  updatedAt?: string;
-  likes?: number;
-  replies?: BlogComment[];
-}
-
-// Define our custom base query with error handling
-const baseQueryWithRetry = retry(fetchBaseQuery({
-  baseUrl: process.env.NEXT_PUBLIC_API_URL || "http://localhost:3001/api",
-  prepareHeaders: (headers) => {
-    // Add authorization header with JWT token if available
-    const token = localStorage.getItem("token");
-    if (token) {
-      headers.set("authorization", `Bearer ${token}`);
-    }
-    return headers;
-  },
-}), { maxRetries: 3 });
->>>>>>> f8a8f4f4
+
 
 // Enhanced base query with logging and error handling
 const dynamicBaseQuery: BaseQueryFn<
@@ -207,33 +138,10 @@
 
 // Define our API service
 export const api = createApi({
-<<<<<<< HEAD
   baseQuery: customBaseQuery,
   reducerPath: "api",
   tagTypes: ["Courses", "Users", "UserCourseProgress", "BlogPosts", "BlogPost", "Assignments", "Meetings"],
-=======
-  baseQuery: dynamicBaseQuery,
-  tagTypes: [
-    'User', 
-    'Course', 
-    'Module', 
-    'Assignment', 
-    'Submission', 
-    'Quiz',
-    'Question',
-    'Attempt',
-    'Coin',
-    'Reward',
-    'Stats',
-    'Enrollment',
-    'Community',
-    'Chat',
-    'Message',
-    'BlogPost',
-    'BlogPosts',
-    'Comment'
-  ],
->>>>>>> f8a8f4f4
+
   endpoints: (build) => ({
     /* 
     ===============
@@ -363,7 +271,6 @@
         { type: 'Community', id: 'LIST' },
       ],
     }),
-<<<<<<< HEAD
 
     // Course Progress - use a different name to avoid duplication
     updateLessonProgress: build.mutation<{ success: boolean }, UpdateUserCourseProgressData>({
@@ -383,13 +290,7 @@
         url: "chat/message",
         method: "POST",
         body: data,
-=======
-    
-    leaveCommunity: build.mutation<void, { communityId: string; userId: string }>({
-      query: ({ communityId, userId }) => ({
-        url: `/communities/${communityId}/members/${userId}`,
-        method: 'DELETE',
->>>>>>> f8a8f4f4
+
       }),
       invalidatesTags: (_result, _error, { communityId }) => [
         { type: 'Community', id: communityId },
@@ -766,7 +667,6 @@
   useCreateBlogPostMutation,
   useUpdateBlogPostMutation,
   useDeleteBlogPostMutation,
-<<<<<<< HEAD
   useModerateBlogPostMutation,
   useGetCourseAssignmentsQuery,
   useGetAssignmentQuery,
@@ -787,9 +687,5 @@
   useUpdateLessonProgressMutation,
   useGetMeetingByIdQuery,
   useUpdateMeetingAttendanceMutation,
-=======
-  useLikeBlogPostMutation,
-  useGetCommentsQuery,
-  useAddCommentMutation,
->>>>>>> f8a8f4f4
+
 } = api;