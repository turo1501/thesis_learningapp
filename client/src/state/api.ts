--- conflicted
+++ resolved
@@ -386,7 +386,6 @@
             ]
           : [{ type: 'Community' as const, id: 'LIST' }],
     }),
-<<<<<<< HEAD
     createStripePaymentIntent: build.mutation<
       { clientSecret: string },
       { amount: number }
@@ -395,13 +394,7 @@
         url: `transactions/stripe/payment-intent`,
         method: "POST",
         body: { amount },
-=======
-    
-    getCommunityById: build.query<Community, string>({
-      query: (communityId) => ({
-        url: `/communities/${communityId}`,
-        method: 'GET',
->>>>>>> ea0d5fc2
+
       }),
       providesTags: (_result, _error, communityId) => [{ type: 'Community', id: communityId }],
     }),
