"use client";

import { SignUp, useUser } from "@clerk/nextjs";
<<<<<<< HEAD
import React, { useState, useEffect, useRef } from "react";
=======
import React, { useEffect } from "react";
>>>>>>> 0d1fc723
import { dark } from "@clerk/themes";
import { useSearchParams, useRouter } from "next/navigation";

const SignUpComponent = () => {
  const { user } = useUser();
  const searchParams = useSearchParams();
  const router = useRouter();
  const isCheckoutPage = searchParams.get("showSignUp") !== null;
  const courseId = searchParams.get("id");
<<<<<<< HEAD
  const showSignUpValue = searchParams.get("showSignUp") || "true";
  const redirectTimeoutRef = useRef<NodeJS.Timeout | null>(null);
  const [redirectUrl, setRedirectUrl] = useState<string | null>(null);
=======
  const step = searchParams.get("step") || "1";
>>>>>>> 0d1fc723

  const signInUrl = isCheckoutPage
    ? `/checkout?step=${step}&id=${courseId}&showSignUp=false`
    : "/signin";

<<<<<<< HEAD
  // Cleanup timeout on unmount
  useEffect(() => {
    return () => {
      if (redirectTimeoutRef.current) {
        clearTimeout(redirectTimeoutRef.current);
      }
    };
  }, []);
=======
  const getRedirectUrl = () => {
    if (isCheckoutPage) {
      return `/checkout?step=2&id=${courseId}&showSignUp=true`;
    }
>>>>>>> 0d1fc723

  useEffect(() => {
    if (!user) return;
    
    // Clear any existing timeout
    if (redirectTimeoutRef.current) {
      clearTimeout(redirectTimeoutRef.current);
    }

    redirectTimeoutRef.current = setTimeout(() => {
      if (isCheckoutPage) {
        setRedirectUrl(`/checkout?step=2&id=${courseId}&showSignUp=${showSignUpValue}`);
        return;
      }

      const userType = user?.publicMetadata?.userType as string;
      if (userType === "teacher") {
        setRedirectUrl("/teacher/courses");
      } else {
        setRedirectUrl("/user/courses");
      }
    }, 300);
  }, [user, isCheckoutPage, courseId, showSignUpValue]);

  // Handle the post-registration redirect for checkout
  useEffect(() => {
    if (user && isCheckoutPage) {
      const redirectUrl = `/checkout?step=2&id=${courseId}&showSignUp=true`;
      router.push(redirectUrl, { scroll: false });
    }
  }, [user, isCheckoutPage, courseId, router]);

  return (
    <SignUp
      appearance={{
        baseTheme: dark,
        elements: {
          rootBox: "flex justify-center items-center py-5",
          cardBox: "shadow-none",
          card: "bg-customgreys-secondarybg w-full shadow-none",
          footer: {
            background: "#25262F",
            padding: "0rem 2.5rem",
            "& > div > div:nth-child(1)": {
              background: "#25262F",
            },
          },
          formFieldLabel: "text-white-50 font-normal",
          formButtonPrimary:
            "bg-primary-700 text-white-100 hover:bg-primary-600 !shadow-none",
          formFieldInput: "bg-customgreys-primarybg text-white-50 !shadow-none",
          footerActionLink: "text-primary-750 hover:text-primary-600",
        },
      }}
      signInUrl={signInUrl}
      forceRedirectUrl={redirectUrl}
      routing="hash"
      afterSignOutUrl="/"
    />
  );
};

export default SignUpComponent;<|MERGE_RESOLUTION|>--- conflicted
+++ resolved
@@ -1,11 +1,8 @@
 "use client";
 
 import { SignUp, useUser } from "@clerk/nextjs";
-<<<<<<< HEAD
 import React, { useState, useEffect, useRef } from "react";
-=======
-import React, { useEffect } from "react";
->>>>>>> 0d1fc723
+
 import { dark } from "@clerk/themes";
 import { useSearchParams, useRouter } from "next/navigation";
 
@@ -15,19 +12,15 @@
   const router = useRouter();
   const isCheckoutPage = searchParams.get("showSignUp") !== null;
   const courseId = searchParams.get("id");
-<<<<<<< HEAD
   const showSignUpValue = searchParams.get("showSignUp") || "true";
   const redirectTimeoutRef = useRef<NodeJS.Timeout | null>(null);
   const [redirectUrl, setRedirectUrl] = useState<string | null>(null);
-=======
-  const step = searchParams.get("step") || "1";
->>>>>>> 0d1fc723
+
 
   const signInUrl = isCheckoutPage
     ? `/checkout?step=${step}&id=${courseId}&showSignUp=false`
     : "/signin";
 
-<<<<<<< HEAD
   // Cleanup timeout on unmount
   useEffect(() => {
     return () => {
@@ -36,12 +29,7 @@
       }
     };
   }, []);
-=======
-  const getRedirectUrl = () => {
-    if (isCheckoutPage) {
-      return `/checkout?step=2&id=${courseId}&showSignUp=true`;
-    }
->>>>>>> 0d1fc723
+
 
   useEffect(() => {
     if (!user) return;
