--- conflicted
+++ resolved
@@ -26,13 +26,7 @@
   LayoutDashboard,
   UserCog,
   BarChart3,
-<<<<<<< HEAD
-=======
-  GraduationCap,
-  CreditCard,
-  UserIcon,
 
->>>>>>> 962a91c6
 } from "lucide-react";
 import Loading from "./Loading";
 import Image from "next/image";
@@ -47,20 +41,11 @@
 
   const navLinks = {
     student: [
-<<<<<<< HEAD
       { icon: BookOpen, label: "Courses", href: "/user/courses" },
       { icon: PenTool, label: "Blog", href: "/user/blog" },
       { icon: Briefcase, label: "Billing", href: "/user/billing" },
       { icon: User, label: "Profile", href: "/user/profile" },
-=======
-      { icon: GraduationCap, label: "Courses", href: "/user/courses" },
-      { icon: CheckSquare, label: "Assignments", href: "/user/assignments" },
-      { icon: BookOpen, label: "Blog", href: "/user/blog" },
-      { icon: VideoIcon, label: "Meetings", href: "/user/meetings" },
-      { icon: CreditCard, label: "Billing", href: "/user/billing" },
-      { icon: UserIcon, label: "Profile", href: "/user/profile" },
 
->>>>>>> 962a91c6
       { icon: Settings, label: "Settings", href: "/user/settings" },
     ],
     teacher: [
