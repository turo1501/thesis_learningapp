--- conflicted
+++ resolved
@@ -45,10 +45,8 @@
       { icon: PenTool, label: "Blog", href: "/user/blog" },
       { icon: Briefcase, label: "Billing", href: "/user/billing" },
       { icon: User, label: "Profile", href: "/user/profile" },
-<<<<<<< HEAD
       { icon: VideoIcon, label: "Meetings", href: "/user/meetings" },
-=======
->>>>>>> 49fb0a07
+
 
       { icon: Settings, label: "Settings", href: "/user/settings" },
     ],
