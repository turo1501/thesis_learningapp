--- conflicted
+++ resolved
@@ -316,7 +316,6 @@
     });
   }
 };
-<<<<<<< HEAD
 
 /**
  * Generate upload URL for assignment files
@@ -354,5 +353,3 @@
     res.status(500).json({ message: "Error generating upload URL", error });
   }
 };
-=======
->>>>>>> 49fb0a07
